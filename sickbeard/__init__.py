# Author: Nic Wolfe <nic@wolfeden.ca>
# URL: http://code.google.com/p/sickbeard/
#
# This file is part of SickRage.
#
# SickRage is free software: you can redistribute it and/or modify
# it under the terms of the GNU General Public License as published by
# the Free Software Foundation, either version 3 of the License, or
# (at your option) any later version.
#
# SickRage is distributed in the hope that it will be useful,
# but WITHOUT ANY WARRANTY; without even the implied warranty of
# MERCHANTABILITY or FITNESS FOR A PARTICULAR PURPOSE.  See the
# GNU General Public License for more details.
#
# You should have received a copy of the GNU General Public License
# along with SickRage.  If not, see <http://www.gnu.org/licenses/>.


import webbrowser
import datetime
import socket
import os
import re
import os.path
import shutil
import shutil_custom

shutil.copyfile = shutil_custom.copyfile_custom

from threading import Lock
import sys

from github import Github

from sickbeard import metadata
from sickbeard import providers
from sickbeard.providers.generic import GenericProvider
<<<<<<< HEAD

=======
from sickbeard.providers import btn, newznab, womble, thepiratebay, torrentleech, kat, iptorrents, torrentz, \
    omgwtfnzbs, scc, hdtorrents, torrentday, hdbits, hounddawgs, nextgen, speedcd, nyaatorrents, animenzb, bluetigers, cpasbien, fnt, xthor, torrentbytes, \
    frenchtorrentdb, freshontv, titansoftv, libertalia, morethantv, bitsoup, t411, tokyotoshokan, shazbat, rarbg, alpharatio, tntvillage, binsearch, torrentproject, extratorrent, \
    scenetime, btdigg, strike, transmitthenet, tvchaosuk, bitcannon, pretome, gftracker, hdspace, newpct
>>>>>>> 31c1e454
from sickbeard.config import CheckSection, check_setting_int, check_setting_str, check_setting_float, ConfigMigrator, \
    naming_ep_type
from sickbeard import searchBacklog, showUpdater, versionChecker, properFinder, autoPostProcesser, \
    subtitles, traktChecker
from sickbeard import db
from sickbeard import helpers
from sickbeard import scheduler
from sickbeard import search_queue
from sickbeard import show_queue
from sickbeard import logger
from sickbeard import naming
from sickbeard import dailysearcher
from sickbeard.indexers.indexer_api import indexerApi
from sickbeard.indexers.indexer_exceptions import indexer_shownotfound, indexer_showincomplete, indexer_exception, indexer_error, \
    indexer_episodenotfound, indexer_attributenotfound, indexer_seasonnotfound, indexer_userabort, indexerExcepts
from sickbeard.common import SD
from sickbeard.common import SKIPPED
from sickbeard.common import WANTED
from sickbeard.databases import mainDB, cache_db, failed_db
from sickrage.helper.exceptions import ex
from sickrage.system.Shutdown import Shutdown

from configobj import ConfigObj

import requests
requests.packages.urllib3.disable_warnings()

PID = None

CFG = None
CONFIG_FILE = None

# This is the version of the config we EXPECT to find
CONFIG_VERSION = 7

# Default encryption version (0 for None)
ENCRYPTION_VERSION = 0
ENCRYPTION_SECRET = None

PROG_DIR = '.'
MY_FULLNAME = None
MY_NAME = None
MY_ARGS = []
SYS_ENCODING = ''
DATA_DIR = ''
CREATEPID = False
PIDFILE = ''

DAEMON = None
NO_RESIZE = False

# system events
events = None

# github
gh = None

# schedualers
dailySearchScheduler = None
backlogSearchScheduler = None
showUpdateScheduler = None
versionCheckScheduler = None
showQueueScheduler = None
searchQueueScheduler = None
properFinderScheduler = None
autoPostProcesserScheduler = None
subtitlesFinderScheduler = None
traktCheckerScheduler = None

showList = None
loadingShowList = None

providerList = []
newznabProviderList = []
torrentRssProviderList = []
metadata_provider_dict = {}

NEWEST_VERSION = None
NEWEST_VERSION_STRING = None
VERSION_NOTIFY = False
AUTO_UPDATE = False
NOTIFY_ON_UPDATE = False
CUR_COMMIT_HASH = None
BRANCH = ''

GIT_RESET = True
GIT_REMOTE = ''
GIT_REMOTE_URL = ''
CUR_COMMIT_BRANCH = ''
GIT_ORG = 'SiCKRAGETV'
GIT_REPO = 'SickRage'
GIT_USERNAME = None
GIT_PASSWORD = None
GIT_PATH = None
GIT_AUTOISSUES = False
GIT_NEWVER = False
DEVELOPER = False

NEWS_URL = 'http://sickragetv.github.io/sickrage-news/news.md'
NEWS_LAST_READ = None
NEWS_LATEST = None
NEWS_UNREAD = 0

INIT_LOCK = Lock()
started = False

ACTUAL_LOG_DIR = None
LOG_DIR = None
LOG_NR = 5
LOG_SIZE = 1048576

SOCKET_TIMEOUT = None

WEB_PORT = None
WEB_LOG = None
WEB_ROOT = None
WEB_USERNAME = None
WEB_PASSWORD = None
WEB_HOST = None
WEB_IPV6 = None
WEB_COOKIE_SECRET = None
WEB_USE_GZIP = True

DOWNLOAD_URL = None

HANDLE_REVERSE_PROXY = False
PROXY_SETTING = None
PROXY_INDEXERS = True
SSL_VERIFY = True

LOCALHOST_IP = None

CPU_PRESET = None

ANON_REDIRECT = None

API_KEY = None
API_ROOT = None

ENABLE_HTTPS = False
HTTPS_CERT = None
HTTPS_KEY = None

INDEXER_DEFAULT_LANGUAGE = None
EP_DEFAULT_DELETED_STATUS = None
LAUNCH_BROWSER = False
CACHE_DIR = None
ACTUAL_CACHE_DIR = None
ROOT_DIRS = None

TRASH_REMOVE_SHOW = False
TRASH_ROTATE_LOGS = False
SORT_ARTICLE = False
DEBUG = False
DISPLAY_ALL_SEASONS = True
DEFAULT_PAGE = 'home'


USE_LISTVIEW = False
METADATA_KODI = None
METADATA_KODI_12PLUS = None
METADATA_MEDIABROWSER = None
METADATA_PS3 = None
METADATA_WDTV = None
METADATA_TIVO = None
METADATA_MEDE8ER = None

QUALITY_DEFAULT = None
STATUS_DEFAULT = None
STATUS_DEFAULT_AFTER = None
FLATTEN_FOLDERS_DEFAULT = False
SUBTITLES_DEFAULT = False
INDEXER_DEFAULT = None
INDEXER_TIMEOUT = None
SCENE_DEFAULT = False
ANIME_DEFAULT = False
ARCHIVE_DEFAULT = False
PROVIDER_ORDER = []

NAMING_MULTI_EP = False
NAMING_ANIME_MULTI_EP = False
NAMING_PATTERN = None
NAMING_ABD_PATTERN = None
NAMING_CUSTOM_ABD = False
NAMING_SPORTS_PATTERN = None
NAMING_CUSTOM_SPORTS = False
NAMING_ANIME_PATTERN = None
NAMING_CUSTOM_ANIME = False
NAMING_FORCE_FOLDERS = False
NAMING_STRIP_YEAR = False
NAMING_ANIME = None

USE_NZBS = False
USE_TORRENTS = False

NZB_METHOD = None
NZB_DIR = None
USENET_RETENTION = None
TORRENT_METHOD = None
TORRENT_DIR = None
DOWNLOAD_PROPERS = False
CHECK_PROPERS_INTERVAL = None
ALLOW_HIGH_PRIORITY = False
SAB_FORCED = False
RANDOMIZE_PROVIDERS = False

AUTOPOSTPROCESSER_FREQUENCY = None
DAILYSEARCH_FREQUENCY = None
UPDATE_FREQUENCY = None
BACKLOG_FREQUENCY = None
SHOWUPDATE_HOUR = None

DEFAULT_AUTOPOSTPROCESSER_FREQUENCY = 10
DEFAULT_DAILYSEARCH_FREQUENCY = 40
DEFAULT_BACKLOG_FREQUENCY = 21
DEFAULT_UPDATE_FREQUENCY = 1
DEFAULT_SHOWUPDATE_HOUR = 3

MIN_AUTOPOSTPROCESSER_FREQUENCY = 1
MIN_DAILYSEARCH_FREQUENCY = 10
MIN_BACKLOG_FREQUENCY = 10
MIN_UPDATE_FREQUENCY = 1

BACKLOG_DAYS = 7

ADD_SHOWS_WO_DIR = False
CREATE_MISSING_SHOW_DIRS = False
RENAME_EPISODES = False
AIRDATE_EPISODES = False
FILE_TIMESTAMP_TIMEZONE = None
PROCESS_AUTOMATICALLY = False
NO_DELETE = False
KEEP_PROCESSED_DIR = False
PROCESS_METHOD = None
DELRARCONTENTS = False
MOVE_ASSOCIATED_FILES = False
POSTPONE_IF_SYNC_FILES = True
NFO_RENAME = True
TV_DOWNLOAD_DIR = None
UNPACK = False
SKIP_REMOVED_FILES = False

NZBS = False
NZBS_UID = None
NZBS_HASH = None

WOMBLE = False

BINSEARCH = False

OMGWTFNZBS = False
OMGWTFNZBS_USERNAME = None
OMGWTFNZBS_APIKEY = None

NEWZBIN = False
NEWZBIN_USERNAME = None
NEWZBIN_PASSWORD = None

SAB_USERNAME = None
SAB_PASSWORD = None
SAB_APIKEY = None
SAB_CATEGORY = None
SAB_CATEGORY_ANIME = None
SAB_HOST = ''

NZBGET_USERNAME = None
NZBGET_PASSWORD = None
NZBGET_CATEGORY = None
NZBGET_CATEGORY_ANIME = None
NZBGET_HOST = None
NZBGET_USE_HTTPS = False
NZBGET_PRIORITY = 100

TORRENT_USERNAME = None
TORRENT_PASSWORD = None
TORRENT_HOST = ''
TORRENT_PATH = ''
TORRENT_SEED_TIME = None
TORRENT_PAUSED = False
TORRENT_HIGH_BANDWIDTH = False
TORRENT_LABEL = ''
TORRENT_LABEL_ANIME = ''
TORRENT_VERIFY_CERT = False
TORRENT_RPCURL = 'transmission'
TORRENT_AUTH_TYPE = 'none'

USE_KODI = False
KODI_ALWAYS_ON = True
KODI_NOTIFY_ONSNATCH = False
KODI_NOTIFY_ONDOWNLOAD = False
KODI_NOTIFY_ONSUBTITLEDOWNLOAD = False
KODI_UPDATE_LIBRARY = False
KODI_UPDATE_FULL = False
KODI_UPDATE_ONLYFIRST = False
KODI_HOST = ''
KODI_USERNAME = None
KODI_PASSWORD = None

USE_PLEX = False
PLEX_NOTIFY_ONSNATCH = False
PLEX_NOTIFY_ONDOWNLOAD = False
PLEX_NOTIFY_ONSUBTITLEDOWNLOAD = False
PLEX_UPDATE_LIBRARY = False
PLEX_SERVER_HOST = None
PLEX_SERVER_TOKEN = None
PLEX_HOST = None
PLEX_USERNAME = None
PLEX_PASSWORD = None
USE_PLEX_CLIENT = False
PLEX_CLIENT_USERNAME = None
PLEX_CLIENT_PASSWORD = None

USE_EMBY = False
EMBY_HOST = None
EMBY_APIKEY = None

USE_GROWL = False
GROWL_NOTIFY_ONSNATCH = False
GROWL_NOTIFY_ONDOWNLOAD = False
GROWL_NOTIFY_ONSUBTITLEDOWNLOAD = False
GROWL_HOST = ''
GROWL_PASSWORD = None

USE_FREEMOBILE = False
FREEMOBILE_NOTIFY_ONSNATCH = False
FREEMOBILE_NOTIFY_ONDOWNLOAD = False
FREEMOBILE_NOTIFY_ONSUBTITLEDOWNLOAD = False
FREEMOBILE_ID = ''
FREEMOBILE_APIKEY = ''

USE_PROWL = False
PROWL_NOTIFY_ONSNATCH = False
PROWL_NOTIFY_ONDOWNLOAD = False
PROWL_NOTIFY_ONSUBTITLEDOWNLOAD = False
PROWL_API = None
PROWL_PRIORITY = 0

USE_TWITTER = False
TWITTER_NOTIFY_ONSNATCH = False
TWITTER_NOTIFY_ONDOWNLOAD = False
TWITTER_NOTIFY_ONSUBTITLEDOWNLOAD = False
TWITTER_USERNAME = None
TWITTER_PASSWORD = None
TWITTER_PREFIX = None
TWITTER_DMTO = None
TWITTER_USEDM = False

USE_BOXCAR = False
BOXCAR_NOTIFY_ONSNATCH = False
BOXCAR_NOTIFY_ONDOWNLOAD = False
BOXCAR_NOTIFY_ONSUBTITLEDOWNLOAD = False
BOXCAR_USERNAME = None
BOXCAR_PASSWORD = None
BOXCAR_PREFIX = None

USE_BOXCAR2 = False
BOXCAR2_NOTIFY_ONSNATCH = False
BOXCAR2_NOTIFY_ONDOWNLOAD = False
BOXCAR2_NOTIFY_ONSUBTITLEDOWNLOAD = False
BOXCAR2_ACCESSTOKEN = None

USE_PUSHOVER = False
PUSHOVER_NOTIFY_ONSNATCH = False
PUSHOVER_NOTIFY_ONDOWNLOAD = False
PUSHOVER_NOTIFY_ONSUBTITLEDOWNLOAD = False
PUSHOVER_USERKEY = None
PUSHOVER_APIKEY = None
PUSHOVER_DEVICE = None
PUSHOVER_SOUND = None

USE_LIBNOTIFY = False
LIBNOTIFY_NOTIFY_ONSNATCH = False
LIBNOTIFY_NOTIFY_ONDOWNLOAD = False
LIBNOTIFY_NOTIFY_ONSUBTITLEDOWNLOAD = False

USE_NMJ = False
NMJ_HOST = None
NMJ_DATABASE = None
NMJ_MOUNT = None

ANIMESUPPORT = False
USE_ANIDB = False
ANIDB_USERNAME = None
ANIDB_PASSWORD = None
ANIDB_USE_MYLIST = False
ADBA_CONNECTION = None
ANIME_SPLIT_HOME = False

USE_SYNOINDEX = False

USE_NMJv2 = False
NMJv2_HOST = None
NMJv2_DATABASE = None
NMJv2_DBLOC = None

USE_SYNOLOGYNOTIFIER = False
SYNOLOGYNOTIFIER_NOTIFY_ONSNATCH = False
SYNOLOGYNOTIFIER_NOTIFY_ONDOWNLOAD = False
SYNOLOGYNOTIFIER_NOTIFY_ONSUBTITLEDOWNLOAD = False

USE_TRAKT = False
TRAKT_USERNAME = None
TRAKT_ACCESS_TOKEN = None
TRAKT_REFRESH_TOKEN = None
TRAKT_REMOVE_WATCHLIST = False
TRAKT_REMOVE_SERIESLIST = False
TRAKT_REMOVE_SHOW_FROM_SICKRAGE = False
TRAKT_SYNC_WATCHLIST = False
TRAKT_METHOD_ADD = None
TRAKT_START_PAUSED = False
TRAKT_USE_RECOMMENDED = False
TRAKT_SYNC = False
TRAKT_SYNC_REMOVE = False
TRAKT_DEFAULT_INDEXER = None
TRAKT_TIMEOUT = None
TRAKT_BLACKLIST_NAME = None

USE_PYTIVO = False
PYTIVO_NOTIFY_ONSNATCH = False
PYTIVO_NOTIFY_ONDOWNLOAD = False
PYTIVO_NOTIFY_ONSUBTITLEDOWNLOAD = False
PYTIVO_UPDATE_LIBRARY = False
PYTIVO_HOST = ''
PYTIVO_SHARE_NAME = ''
PYTIVO_TIVO_NAME = ''

USE_NMA = False
NMA_NOTIFY_ONSNATCH = False
NMA_NOTIFY_ONDOWNLOAD = False
NMA_NOTIFY_ONSUBTITLEDOWNLOAD = False
NMA_API = None
NMA_PRIORITY = 0

USE_PUSHALOT = False
PUSHALOT_NOTIFY_ONSNATCH = False
PUSHALOT_NOTIFY_ONDOWNLOAD = False
PUSHALOT_NOTIFY_ONSUBTITLEDOWNLOAD = False
PUSHALOT_AUTHORIZATIONTOKEN = None

USE_PUSHBULLET = False
PUSHBULLET_NOTIFY_ONSNATCH = False
PUSHBULLET_NOTIFY_ONDOWNLOAD = False
PUSHBULLET_NOTIFY_ONSUBTITLEDOWNLOAD = False
PUSHBULLET_API = None
PUSHBULLET_DEVICE = None

USE_EMAIL = False
EMAIL_NOTIFY_ONSNATCH = False
EMAIL_NOTIFY_ONDOWNLOAD = False
EMAIL_NOTIFY_ONSUBTITLEDOWNLOAD = False
EMAIL_HOST = None
EMAIL_PORT = 25
EMAIL_TLS = False
EMAIL_USER = None
EMAIL_PASSWORD = None
EMAIL_FROM = None
EMAIL_LIST = None

GUI_NAME = None
HOME_LAYOUT = None
HISTORY_LAYOUT = None
HISTORY_LIMIT = 0
DISPLAY_SHOW_SPECIALS = False
COMING_EPS_LAYOUT = None
COMING_EPS_DISPLAY_PAUSED = False
COMING_EPS_SORT = None
COMING_EPS_MISSED_RANGE = None
FUZZY_DATING = False
TRIM_ZERO = False
DATE_PRESET = None
TIME_PRESET = None
TIME_PRESET_W_SECONDS = None
TIMEZONE_DISPLAY = None
THEME_NAME = None
POSTER_SORTBY = None
POSTER_SORTDIR = None
FILTER_ROW = True

USE_SUBTITLES = False
SUBTITLES_LANGUAGES = []
SUBTITLES_DIR = ''
SUBTITLES_SERVICES_LIST = []
SUBTITLES_SERVICES_ENABLED = []
SUBTITLES_HISTORY = False
EMBEDDED_SUBTITLES_ALL = False
SUBTITLES_HEARING_IMPAIRED = False
SUBTITLES_FINDER_FREQUENCY = 1
SUBTITLES_MULTI = False
SUBTITLES_EXTRA_SCRIPTS = []

ADDIC7ED_USER = None
ADDIC7ED_PASS = None

OPENSUBTITLES_USER = None
OPENSUBTITLES_PASS = None

LEGENDASTV_USER = None
LEGENDASTV_PASS = None

USE_FAILED_DOWNLOADS = False
DELETE_FAILED = False

EXTRA_SCRIPTS = []

IGNORE_WORDS = "german,french,core2hd,dutch,swedish,reenc,MrLss"
REQUIRE_WORDS = ""
IGNORED_SUBS_LIST = "dk,fin,heb,kor,nor,nordic,pl,swe"
SYNC_FILES = "!sync,lftp-pget-status,part,bts,!qb"

CALENDAR_UNPROTECTED = False
NO_RESTART = False

TMDB_API_KEY = 'edc5f123313769de83a71e157758030b'
#TRAKT_API_KEY = 'd4161a7a106424551add171e5470112e4afdaf2438e6ef2fe0548edc75924868'

TRAKT_API_KEY = '5c65f55e11d48c35385d9e8670615763a605fad28374c8ae553a7b7a50651ddd'
TRAKT_API_SECRET ='b53e32045ac122a445ef163e6d859403301ffe9b17fb8321d428531b69022a82'
TRAKT_PIN_URL = 'https://trakt.tv/pin/4562'
TRAKT_OAUTH_URL = 'https://trakt.tv/'
TRAKT_API_URL = 'https://api-v2launch.trakt.tv/'

FANART_API_KEY = '9b3afaf26f6241bdb57d6cc6bd798da7'

SHOWS_RECENT = []

__INITIALIZED__ = False

NEWZNAB_DATA = None

def get_backlog_cycle_time():
    cycletime = DAILYSEARCH_FREQUENCY * 2 + 7
    return max([cycletime, 720])


def initialize(consoleLogging=True):
    with INIT_LOCK:

        global BRANCH, GIT_RESET, GIT_REMOTE, GIT_REMOTE_URL, CUR_COMMIT_HASH, CUR_COMMIT_BRANCH, GIT_NEWVER, ACTUAL_LOG_DIR, LOG_DIR, LOG_NR, LOG_SIZE, WEB_PORT, WEB_LOG, ENCRYPTION_VERSION, ENCRYPTION_SECRET, WEB_ROOT, WEB_USERNAME, WEB_PASSWORD, WEB_HOST, WEB_IPV6, WEB_COOKIE_SECRET, WEB_USE_GZIP, API_KEY, API_ROOT, ENABLE_HTTPS, HTTPS_CERT, HTTPS_KEY, \
            HANDLE_REVERSE_PROXY, USE_NZBS, USE_TORRENTS, NZB_METHOD, NZB_DIR, DOWNLOAD_PROPERS, RANDOMIZE_PROVIDERS, CHECK_PROPERS_INTERVAL, ALLOW_HIGH_PRIORITY, SAB_FORCED, TORRENT_METHOD, \
            SAB_USERNAME, SAB_PASSWORD, SAB_APIKEY, SAB_CATEGORY, SAB_CATEGORY_ANIME, SAB_HOST, \
            NZBGET_USERNAME, NZBGET_PASSWORD, NZBGET_CATEGORY, NZBGET_CATEGORY_ANIME, NZBGET_PRIORITY, NZBGET_HOST, NZBGET_USE_HTTPS, backlogSearchScheduler, \
            TORRENT_USERNAME, TORRENT_PASSWORD, TORRENT_HOST, TORRENT_PATH, TORRENT_SEED_TIME, TORRENT_PAUSED, TORRENT_HIGH_BANDWIDTH, TORRENT_LABEL, TORRENT_LABEL_ANIME, TORRENT_VERIFY_CERT, TORRENT_RPCURL, TORRENT_AUTH_TYPE, \
            USE_KODI, KODI_ALWAYS_ON, KODI_NOTIFY_ONSNATCH, KODI_NOTIFY_ONDOWNLOAD, KODI_NOTIFY_ONSUBTITLEDOWNLOAD, KODI_UPDATE_FULL, KODI_UPDATE_ONLYFIRST, \
            KODI_UPDATE_LIBRARY, KODI_HOST, KODI_USERNAME, KODI_PASSWORD, BACKLOG_FREQUENCY, \
            USE_TRAKT, TRAKT_USERNAME, TRAKT_ACCESS_TOKEN, TRAKT_REFRESH_TOKEN, TRAKT_REMOVE_WATCHLIST, TRAKT_SYNC_WATCHLIST, TRAKT_REMOVE_SHOW_FROM_SICKRAGE, TRAKT_METHOD_ADD, TRAKT_START_PAUSED, traktCheckerScheduler, TRAKT_USE_RECOMMENDED, TRAKT_SYNC, TRAKT_SYNC_REMOVE, TRAKT_DEFAULT_INDEXER, TRAKT_REMOVE_SERIESLIST, TRAKT_TIMEOUT, TRAKT_BLACKLIST_NAME, \
            USE_PLEX, PLEX_NOTIFY_ONSNATCH, PLEX_NOTIFY_ONDOWNLOAD, PLEX_NOTIFY_ONSUBTITLEDOWNLOAD, PLEX_UPDATE_LIBRARY, USE_PLEX_CLIENT, PLEX_CLIENT_USERNAME, PLEX_CLIENT_PASSWORD, \
            PLEX_SERVER_HOST, PLEX_SERVER_TOKEN, PLEX_HOST, PLEX_USERNAME, PLEX_PASSWORD, DEFAULT_BACKLOG_FREQUENCY, MIN_BACKLOG_FREQUENCY, SKIP_REMOVED_FILES, \
            USE_EMBY, EMBY_HOST, EMBY_APIKEY, \
            showUpdateScheduler, __INITIALIZED__, INDEXER_DEFAULT_LANGUAGE, EP_DEFAULT_DELETED_STATUS, LAUNCH_BROWSER, TRASH_REMOVE_SHOW, TRASH_ROTATE_LOGS, SORT_ARTICLE, showList, loadingShowList, \
            NEWZNAB_DATA, NZBS, NZBS_UID, NZBS_HASH, INDEXER_DEFAULT, INDEXER_TIMEOUT, USENET_RETENTION, TORRENT_DIR, \
            QUALITY_DEFAULT, FLATTEN_FOLDERS_DEFAULT, SUBTITLES_DEFAULT, STATUS_DEFAULT, STATUS_DEFAULT_AFTER, \
            GROWL_NOTIFY_ONSNATCH, GROWL_NOTIFY_ONDOWNLOAD, GROWL_NOTIFY_ONSUBTITLEDOWNLOAD, TWITTER_NOTIFY_ONSNATCH, TWITTER_NOTIFY_ONDOWNLOAD, TWITTER_NOTIFY_ONSUBTITLEDOWNLOAD, USE_FREEMOBILE, FREEMOBILE_ID, FREEMOBILE_APIKEY, FREEMOBILE_NOTIFY_ONSNATCH, FREEMOBILE_NOTIFY_ONDOWNLOAD, FREEMOBILE_NOTIFY_ONSUBTITLEDOWNLOAD, \
            USE_GROWL, GROWL_HOST, GROWL_PASSWORD, USE_PROWL, PROWL_NOTIFY_ONSNATCH, PROWL_NOTIFY_ONDOWNLOAD, PROWL_NOTIFY_ONSUBTITLEDOWNLOAD, PROWL_API, PROWL_PRIORITY, PROG_DIR, \
            USE_PYTIVO, PYTIVO_NOTIFY_ONSNATCH, PYTIVO_NOTIFY_ONDOWNLOAD, PYTIVO_NOTIFY_ONSUBTITLEDOWNLOAD, PYTIVO_UPDATE_LIBRARY, PYTIVO_HOST, PYTIVO_SHARE_NAME, PYTIVO_TIVO_NAME, \
            USE_NMA, NMA_NOTIFY_ONSNATCH, NMA_NOTIFY_ONDOWNLOAD, NMA_NOTIFY_ONSUBTITLEDOWNLOAD, NMA_API, NMA_PRIORITY, \
            USE_PUSHALOT, PUSHALOT_NOTIFY_ONSNATCH, PUSHALOT_NOTIFY_ONDOWNLOAD, PUSHALOT_NOTIFY_ONSUBTITLEDOWNLOAD, PUSHALOT_AUTHORIZATIONTOKEN, \
            USE_PUSHBULLET, PUSHBULLET_NOTIFY_ONSNATCH, PUSHBULLET_NOTIFY_ONDOWNLOAD, PUSHBULLET_NOTIFY_ONSUBTITLEDOWNLOAD, PUSHBULLET_API, PUSHBULLET_DEVICE, \
            versionCheckScheduler, VERSION_NOTIFY, AUTO_UPDATE, NOTIFY_ON_UPDATE, PROCESS_AUTOMATICALLY, NO_DELETE, UNPACK, CPU_PRESET, \
            KEEP_PROCESSED_DIR, PROCESS_METHOD, DELRARCONTENTS, TV_DOWNLOAD_DIR, MIN_DAILYSEARCH_FREQUENCY, DEFAULT_UPDATE_FREQUENCY, DEFAULT_SHOWUPDATE_HOUR, MIN_UPDATE_FREQUENCY, UPDATE_FREQUENCY, \
            showQueueScheduler, searchQueueScheduler, ROOT_DIRS, CACHE_DIR, ACTUAL_CACHE_DIR, TIMEZONE_DISPLAY, \
            NAMING_PATTERN, NAMING_MULTI_EP, NAMING_ANIME_MULTI_EP, NAMING_FORCE_FOLDERS, NAMING_ABD_PATTERN, NAMING_CUSTOM_ABD, NAMING_SPORTS_PATTERN, NAMING_CUSTOM_SPORTS, NAMING_ANIME_PATTERN, NAMING_CUSTOM_ANIME, NAMING_STRIP_YEAR, \
            RENAME_EPISODES, AIRDATE_EPISODES, FILE_TIMESTAMP_TIMEZONE, properFinderScheduler, PROVIDER_ORDER, autoPostProcesserScheduler, \
            WOMBLE, BINSEARCH, OMGWTFNZBS, OMGWTFNZBS_USERNAME, OMGWTFNZBS_APIKEY, providerList, newznabProviderList, torrentRssProviderList, \
            EXTRA_SCRIPTS, USE_TWITTER, TWITTER_USERNAME, TWITTER_PASSWORD, TWITTER_PREFIX, DAILYSEARCH_FREQUENCY, TWITTER_DMTO, TWITTER_USEDM, \
            USE_BOXCAR, BOXCAR_USERNAME, BOXCAR_PASSWORD, BOXCAR_NOTIFY_ONDOWNLOAD, BOXCAR_NOTIFY_ONSUBTITLEDOWNLOAD, BOXCAR_NOTIFY_ONSNATCH, \
            USE_BOXCAR2, BOXCAR2_ACCESSTOKEN, BOXCAR2_NOTIFY_ONDOWNLOAD, BOXCAR2_NOTIFY_ONSUBTITLEDOWNLOAD, BOXCAR2_NOTIFY_ONSNATCH, \
            USE_PUSHOVER, PUSHOVER_USERKEY, PUSHOVER_APIKEY, PUSHOVER_DEVICE, PUSHOVER_NOTIFY_ONDOWNLOAD, PUSHOVER_NOTIFY_ONSUBTITLEDOWNLOAD, PUSHOVER_NOTIFY_ONSNATCH, PUSHOVER_SOUND, \
            USE_LIBNOTIFY, LIBNOTIFY_NOTIFY_ONSNATCH, LIBNOTIFY_NOTIFY_ONDOWNLOAD, LIBNOTIFY_NOTIFY_ONSUBTITLEDOWNLOAD, USE_NMJ, NMJ_HOST, NMJ_DATABASE, NMJ_MOUNT, USE_NMJv2, NMJv2_HOST, NMJv2_DATABASE, NMJv2_DBLOC, USE_SYNOINDEX, \
            USE_SYNOLOGYNOTIFIER, SYNOLOGYNOTIFIER_NOTIFY_ONSNATCH, SYNOLOGYNOTIFIER_NOTIFY_ONDOWNLOAD, SYNOLOGYNOTIFIER_NOTIFY_ONSUBTITLEDOWNLOAD, \
            USE_EMAIL, EMAIL_HOST, EMAIL_PORT, EMAIL_TLS, EMAIL_USER, EMAIL_PASSWORD, EMAIL_FROM, EMAIL_NOTIFY_ONSNATCH, EMAIL_NOTIFY_ONDOWNLOAD, EMAIL_NOTIFY_ONSUBTITLEDOWNLOAD, EMAIL_LIST, \
            USE_LISTVIEW, METADATA_KODI, METADATA_KODI_12PLUS, METADATA_MEDIABROWSER, METADATA_PS3, metadata_provider_dict, \
            NEWZBIN, NEWZBIN_USERNAME, NEWZBIN_PASSWORD, GIT_PATH, MOVE_ASSOCIATED_FILES, SYNC_FILES, POSTPONE_IF_SYNC_FILES, dailySearchScheduler, NFO_RENAME, \
            GUI_NAME, HOME_LAYOUT, HISTORY_LAYOUT, DISPLAY_SHOW_SPECIALS, COMING_EPS_LAYOUT, COMING_EPS_SORT, COMING_EPS_DISPLAY_PAUSED, COMING_EPS_MISSED_RANGE, DISPLAY_FILESIZE, FUZZY_DATING, TRIM_ZERO, DATE_PRESET, TIME_PRESET, TIME_PRESET_W_SECONDS, THEME_NAME, FILTER_ROW, \
            POSTER_SORTBY, POSTER_SORTDIR, HISTORY_LIMIT, CREATE_MISSING_SHOW_DIRS, ADD_SHOWS_WO_DIR, \
            METADATA_WDTV, METADATA_TIVO, METADATA_MEDE8ER, IGNORE_WORDS, IGNORED_SUBS_LIST, REQUIRE_WORDS, CALENDAR_UNPROTECTED, NO_RESTART, \
            USE_SUBTITLES, SUBTITLES_LANGUAGES, SUBTITLES_DIR, SUBTITLES_SERVICES_LIST, SUBTITLES_SERVICES_ENABLED, SUBTITLES_HISTORY, SUBTITLES_FINDER_FREQUENCY, SUBTITLES_MULTI, EMBEDDED_SUBTITLES_ALL, SUBTITLES_EXTRA_SCRIPTS, subtitlesFinderScheduler, \
            SUBTITLES_HEARING_IMPAIRED, ADDIC7ED_USER, ADDIC7ED_PASS, LEGENDASTV_USER, LEGENDASTV_PASS, OPENSUBTITLES_USER, OPENSUBTITLES_PASS, \
            USE_FAILED_DOWNLOADS, DELETE_FAILED, ANON_REDIRECT, LOCALHOST_IP, TMDB_API_KEY, DEBUG, DEFAULT_PAGE, PROXY_SETTING, PROXY_INDEXERS, \
            AUTOPOSTPROCESSER_FREQUENCY, SHOWUPDATE_HOUR, DEFAULT_AUTOPOSTPROCESSER_FREQUENCY, MIN_AUTOPOSTPROCESSER_FREQUENCY, \
            ANIME_DEFAULT, NAMING_ANIME, ANIMESUPPORT, USE_ANIDB, ANIDB_USERNAME, ANIDB_PASSWORD, ANIDB_USE_MYLIST, \
            ANIME_SPLIT_HOME, SCENE_DEFAULT, ARCHIVE_DEFAULT, DOWNLOAD_URL, BACKLOG_DAYS, GIT_ORG, GIT_REPO, GIT_USERNAME, GIT_PASSWORD, \
            GIT_AUTOISSUES, DEVELOPER, gh, DISPLAY_ALL_SEASONS, SSL_VERIFY, NEWS_URL, NEWS_LAST_READ, NEWS_LATEST, NEWS_UNREAD, SHOWS_RECENT

        if __INITIALIZED__:
            return False

        CheckSection(CFG, 'General')
        CheckSection(CFG, 'Blackhole')
        CheckSection(CFG, 'Newzbin')
        CheckSection(CFG, 'SABnzbd')
        CheckSection(CFG, 'NZBget')
        CheckSection(CFG, 'KODI')
        CheckSection(CFG, 'PLEX')
        CheckSection(CFG, 'Emby')
        CheckSection(CFG, 'Growl')
        CheckSection(CFG, 'Prowl')
        CheckSection(CFG, 'Twitter')
        CheckSection(CFG, 'Boxcar')
        CheckSection(CFG, 'Boxcar2')
        CheckSection(CFG, 'NMJ')
        CheckSection(CFG, 'NMJv2')
        CheckSection(CFG, 'Synology')
        CheckSection(CFG, 'SynologyNotifier')
        CheckSection(CFG, 'pyTivo')
        CheckSection(CFG, 'NMA')
        CheckSection(CFG, 'Pushalot')
        CheckSection(CFG, 'Pushbullet')
        CheckSection(CFG, 'Subtitles')
        CheckSection(CFG, 'pyTivo')

        # Need to be before any passwords
        ENCRYPTION_VERSION = check_setting_int(CFG, 'General', 'encryption_version', 0)
        ENCRYPTION_SECRET = check_setting_str(CFG, 'General', 'encryption_secret', helpers.generateCookieSecret(), censor_log=True)

        GIT_AUTOISSUES = bool(check_setting_int(CFG, 'General', 'git_autoissues', 0))

        # git login info
        GIT_USERNAME = check_setting_str(CFG, 'General', 'git_username', '')
        GIT_PASSWORD = check_setting_str(CFG, 'General', 'git_password', '', censor_log=True)
        GIT_NEWVER = bool(check_setting_int(CFG, 'General', 'git_newver', 0))
        DEVELOPER = bool(check_setting_int(CFG, 'General', 'developer', 0))

        # debugging
        DEBUG = bool(check_setting_int(CFG, 'General', 'debug', 0))

        DEFAULT_PAGE = check_setting_str(CFG, 'General', 'default_page', 'home')
        if DEFAULT_PAGE not in ('home', 'schedule', 'history', 'news', 'IRC'):
            DEFAULT_PAGE = 'home'

        ACTUAL_LOG_DIR = check_setting_str(CFG, 'General', 'log_dir', 'Logs')
        LOG_DIR = os.path.normpath(os.path.join(DATA_DIR, ACTUAL_LOG_DIR))
        LOG_NR = check_setting_int(CFG, 'General', 'log_nr', 5) #Default to 5 backup file (sickrage.log.x)
        LOG_SIZE = check_setting_int(CFG, 'General', 'log_size', 1048576) #Default to max 1MB per logfile
        fileLogging = True
        if not helpers.makeDir(LOG_DIR):
            sys.stderr.write("!!! No log folder, logging to screen only!\n")
            fileLogging = False

        # init logging
        logger.initLogging(consoleLogging=consoleLogging, fileLogging=fileLogging, debugLogging=DEBUG)

        # github api
        try:
            gh = Github(user_agent="SiCKRAGE").get_organization(GIT_ORG).get_repo(GIT_REPO)
        except Exception as e:
            gh = None
            logger.log('Unable to setup GitHub properly. GitHub will not be available. Error: %s' % ex(e), logger.WARNING)

        # git reset on update
        GIT_RESET = bool(check_setting_int(CFG, 'General', 'git_reset', 1))

        # current git branch
        BRANCH = check_setting_str(CFG, 'General', 'branch', '')

        # git_remote
        GIT_REMOTE = check_setting_str(CFG, 'General', 'git_remote', 'origin')
        GIT_REMOTE_URL = check_setting_str(CFG, 'General', 'git_remote_url',
                                           'https://github.com/%s/%s.git' % (GIT_ORG, GIT_REPO))

        # current commit hash
        CUR_COMMIT_HASH = check_setting_str(CFG, 'General', 'cur_commit_hash', '')

        # current commit branch
        CUR_COMMIT_BRANCH = check_setting_str(CFG, 'General', 'cur_commit_branch', '')

        ACTUAL_CACHE_DIR = check_setting_str(CFG, 'General', 'cache_dir', 'cache')

        # fix bad configs due to buggy code
        if ACTUAL_CACHE_DIR == 'None':
            ACTUAL_CACHE_DIR = 'cache'

        # unless they specify, put the cache dir inside the data dir
        if not os.path.isabs(ACTUAL_CACHE_DIR):
            CACHE_DIR = os.path.join(DATA_DIR, ACTUAL_CACHE_DIR)
        else:
            CACHE_DIR = ACTUAL_CACHE_DIR

        if not helpers.makeDir(CACHE_DIR):
            logger.log(u"!!! Creating local cache dir failed, using system default", logger.ERROR)
            CACHE_DIR = None

        # Check if we need to perform a restore of the cache folder
        try:
            restoreDir = os.path.join(DATA_DIR, 'restore')
            if os.path.exists(restoreDir) and os.path.exists(os.path.join(restoreDir, 'cache')):
                def restoreCache(srcDir, dstDir):
                    def path_leaf(path):
                        head, tail = os.path.split(path)
                        return tail or os.path.basename(head)

                    try:
                        if os.path.isdir(dstDir):
                            bakFilename = '{0}-{1}'.format(path_leaf(dstDir), datetime.datetime.strftime(datetime.datetime.now(), '%Y%m%d_%H%M%S'))
                            shutil.move(dstDir, os.path.join(os.path.dirname(dstDir), bakFilename))

                        shutil.move(srcDir, dstDir)
                        logger.log(u"Restore: restoring cache successful", logger.INFO)
                    except Exception as e:
                        logger.log(u"Restore: restoring cache failed: {0}".format(str(e)), logger.ERROR)

                restoreCache(os.path.join(restoreDir, 'cache'), CACHE_DIR)
        except Exception as e:
            logger.log(u"Restore: restoring cache failed: {0}".format(ex(e)), logger.ERROR)
        finally:
            if os.path.exists(os.path.join(DATA_DIR, 'restore')):
                try:
                    shutil.rmtree(os.path.join(DATA_DIR, 'restore'))
                except Exception as e:
                    logger.log(u"Restore: Unable to remove the restore directory: {0}".format(ex(e)), logger.ERROR)

                for cleanupDir in ['mako', 'sessions', 'indexers']:
                    try:
                        shutil.rmtree(os.path.join(CACHE_DIR, cleanupDir))
                    except Exception as e:
                        logger.log(u"Restore: Unable to remove the cache/{0} directory: {1}".format(cleanupDir, ex(e)), logger.WARNING)


        GUI_NAME = check_setting_str(CFG, 'GUI', 'gui_name', 'slick')

        THEME_NAME = check_setting_str(CFG, 'GUI', 'theme_name', 'dark')

        SOCKET_TIMEOUT = check_setting_int(CFG, 'General', 'socket_timeout', 30)
        socket.setdefaulttimeout(SOCKET_TIMEOUT)

        try:
            WEB_PORT = check_setting_int(CFG, 'General', 'web_port', 8081)
        except Exception:
            WEB_PORT = 8081

        if WEB_PORT < 21 or WEB_PORT > 65535:
            WEB_PORT = 8081

        WEB_HOST = check_setting_str(CFG, 'General', 'web_host', '0.0.0.0')
        WEB_IPV6 = bool(check_setting_int(CFG, 'General', 'web_ipv6', 0))
        WEB_ROOT = check_setting_str(CFG, 'General', 'web_root', '').rstrip("/")
        WEB_LOG = bool(check_setting_int(CFG, 'General', 'web_log', 0))
        WEB_USERNAME = check_setting_str(CFG, 'General', 'web_username', '', censor_log=True)
        WEB_PASSWORD = check_setting_str(CFG, 'General', 'web_password', '', censor_log=True)
        WEB_COOKIE_SECRET = check_setting_str(CFG, 'General', 'web_cookie_secret', helpers.generateCookieSecret(), censor_log=True)
        if not WEB_COOKIE_SECRET:
            WEB_COOKIE_SECRET = helpers.generateCookieSecret()

        WEB_USE_GZIP = bool(check_setting_int(CFG, 'General', 'web_use_gzip', 1))

        SSL_VERIFY = bool(check_setting_int(CFG, 'General', 'ssl_verify', 1))

        INDEXER_DEFAULT_LANGUAGE = check_setting_str(CFG, 'General', 'indexerDefaultLang', 'en')
        EP_DEFAULT_DELETED_STATUS = check_setting_int(CFG, 'General', 'ep_default_deleted_status', 6)

        LAUNCH_BROWSER = bool(check_setting_int(CFG, 'General', 'launch_browser', 1))

        DOWNLOAD_URL = check_setting_str(CFG, 'General', 'download_url', "")

        LOCALHOST_IP = check_setting_str(CFG, 'General', 'localhost_ip', '')

        CPU_PRESET = check_setting_str(CFG, 'General', 'cpu_preset', 'NORMAL')

        ANON_REDIRECT = check_setting_str(CFG, 'General', 'anon_redirect', 'http://dereferer.org/?')
        PROXY_SETTING = check_setting_str(CFG, 'General', 'proxy_setting', '')
        PROXY_INDEXERS = bool(check_setting_int(CFG, 'General', 'proxy_indexers', 1))

        # attempt to help prevent users from breaking links by using a bad url
        if not ANON_REDIRECT.endswith('?'):
            ANON_REDIRECT = ''

        TRASH_REMOVE_SHOW = bool(check_setting_int(CFG, 'General', 'trash_remove_show', 0))
        TRASH_ROTATE_LOGS = bool(check_setting_int(CFG, 'General', 'trash_rotate_logs', 0))

        SORT_ARTICLE = bool(check_setting_int(CFG, 'General', 'sort_article', 0))

        API_KEY = check_setting_str(CFG, 'General', 'api_key', '', censor_log=True)

        ENABLE_HTTPS = bool(check_setting_int(CFG, 'General', 'enable_https', 0))

        HTTPS_CERT = check_setting_str(CFG, 'General', 'https_cert', 'server.crt')
        HTTPS_KEY = check_setting_str(CFG, 'General', 'https_key', 'server.key')

        HANDLE_REVERSE_PROXY = bool(check_setting_int(CFG, 'General', 'handle_reverse_proxy', 0))

        ROOT_DIRS = check_setting_str(CFG, 'General', 'root_dirs', '')
        if not re.match(r'\d+\|[^|]+(?:\|[^|]+)*', ROOT_DIRS):
            ROOT_DIRS = ''

        QUALITY_DEFAULT = check_setting_int(CFG, 'General', 'quality_default', SD)
        STATUS_DEFAULT = check_setting_int(CFG, 'General', 'status_default', SKIPPED)
        STATUS_DEFAULT_AFTER = check_setting_int(CFG, 'General', 'status_default_after', WANTED)
        VERSION_NOTIFY = bool(check_setting_int(CFG, 'General', 'version_notify', 1))
        AUTO_UPDATE = bool(check_setting_int(CFG, 'General', 'auto_update', 0))
        NOTIFY_ON_UPDATE = bool(check_setting_int(CFG, 'General', 'notify_on_update', 1))
        FLATTEN_FOLDERS_DEFAULT = bool(check_setting_int(CFG, 'General', 'flatten_folders_default', 0))
        INDEXER_DEFAULT = check_setting_int(CFG, 'General', 'indexer_default', 0)
        INDEXER_TIMEOUT = check_setting_int(CFG, 'General', 'indexer_timeout', 20)
        ANIME_DEFAULT = bool(check_setting_int(CFG, 'General', 'anime_default', 0))
        SCENE_DEFAULT = bool(check_setting_int(CFG, 'General', 'scene_default', 0))
        ARCHIVE_DEFAULT = bool(check_setting_int(CFG, 'General', 'archive_default', 0))

        PROVIDER_ORDER = check_setting_str(CFG, 'General', 'provider_order', '').split()

        NAMING_PATTERN = check_setting_str(CFG, 'General', 'naming_pattern', 'Season %0S/%SN - S%0SE%0E - %EN')
        NAMING_ABD_PATTERN = check_setting_str(CFG, 'General', 'naming_abd_pattern', '%SN - %A.D - %EN')
        NAMING_CUSTOM_ABD = bool(check_setting_int(CFG, 'General', 'naming_custom_abd', 0))
        NAMING_SPORTS_PATTERN = check_setting_str(CFG, 'General', 'naming_sports_pattern', '%SN - %A-D - %EN')
        NAMING_ANIME_PATTERN = check_setting_str(CFG, 'General', 'naming_anime_pattern',
                                                 'Season %0S/%SN - S%0SE%0E - %EN')
        NAMING_ANIME = check_setting_int(CFG, 'General', 'naming_anime', 3)
        NAMING_CUSTOM_SPORTS = bool(check_setting_int(CFG, 'General', 'naming_custom_sports', 0))
        NAMING_CUSTOM_ANIME = bool(check_setting_int(CFG, 'General', 'naming_custom_anime', 0))
        NAMING_MULTI_EP = check_setting_int(CFG, 'General', 'naming_multi_ep', 1)
        NAMING_ANIME_MULTI_EP = check_setting_int(CFG, 'General', 'naming_anime_multi_ep', 1)
        NAMING_FORCE_FOLDERS = naming.check_force_season_folders()
        NAMING_STRIP_YEAR = bool(check_setting_int(CFG, 'General', 'naming_strip_year', 0))

        USE_NZBS = bool(check_setting_int(CFG, 'General', 'use_nzbs', 0))
        USE_TORRENTS = bool(check_setting_int(CFG, 'General', 'use_torrents', 1))

        NZB_METHOD = check_setting_str(CFG, 'General', 'nzb_method', 'blackhole')
        if NZB_METHOD not in ('blackhole', 'sabnzbd', 'nzbget'):
            NZB_METHOD = 'blackhole'

        TORRENT_METHOD = check_setting_str(CFG, 'General', 'torrent_method', 'blackhole')
        if TORRENT_METHOD not in ('blackhole', 'utorrent', 'transmission', 'deluge', 'deluged', 'download_station', 'rtorrent', 'qbittorrent'):
            TORRENT_METHOD = 'blackhole'

        DOWNLOAD_PROPERS = bool(check_setting_int(CFG, 'General', 'download_propers', 1))
        CHECK_PROPERS_INTERVAL = check_setting_str(CFG, 'General', 'check_propers_interval', '')
        if CHECK_PROPERS_INTERVAL not in ('15m', '45m', '90m', '4h', 'daily'):
            CHECK_PROPERS_INTERVAL = 'daily'

        RANDOMIZE_PROVIDERS = bool(check_setting_int(CFG, 'General', 'randomize_providers', 0))

        ALLOW_HIGH_PRIORITY = bool(check_setting_int(CFG, 'General', 'allow_high_priority', 1))

        SKIP_REMOVED_FILES = bool(check_setting_int(CFG, 'General', 'skip_removed_files', 0))

        USENET_RETENTION = check_setting_int(CFG, 'General', 'usenet_retention', 500)

        AUTOPOSTPROCESSER_FREQUENCY = check_setting_int(CFG, 'General', 'autopostprocesser_frequency',
                                                        DEFAULT_AUTOPOSTPROCESSER_FREQUENCY)
        if AUTOPOSTPROCESSER_FREQUENCY < MIN_AUTOPOSTPROCESSER_FREQUENCY:
            AUTOPOSTPROCESSER_FREQUENCY = MIN_AUTOPOSTPROCESSER_FREQUENCY

        DAILYSEARCH_FREQUENCY = check_setting_int(CFG, 'General', 'dailysearch_frequency',
                                                  DEFAULT_DAILYSEARCH_FREQUENCY)
        if DAILYSEARCH_FREQUENCY < MIN_DAILYSEARCH_FREQUENCY:
            DAILYSEARCH_FREQUENCY = MIN_DAILYSEARCH_FREQUENCY

        MIN_BACKLOG_FREQUENCY = get_backlog_cycle_time()
        BACKLOG_FREQUENCY = check_setting_int(CFG, 'General', 'backlog_frequency', DEFAULT_BACKLOG_FREQUENCY)
        if BACKLOG_FREQUENCY < MIN_BACKLOG_FREQUENCY:
            BACKLOG_FREQUENCY = MIN_BACKLOG_FREQUENCY

        UPDATE_FREQUENCY = check_setting_int(CFG, 'General', 'update_frequency', DEFAULT_UPDATE_FREQUENCY)
        if UPDATE_FREQUENCY < MIN_UPDATE_FREQUENCY:
            UPDATE_FREQUENCY = MIN_UPDATE_FREQUENCY

        SHOWUPDATE_HOUR = check_setting_int(CFG, 'General', 'showupdate_hour', DEFAULT_SHOWUPDATE_HOUR)
        if SHOWUPDATE_HOUR > 23:
            SHOWUPDATE_HOUR = 0
        elif SHOWUPDATE_HOUR < 0:
            SHOWUPDATE_HOUR = 0

        BACKLOG_DAYS = check_setting_int(CFG, 'General', 'backlog_days', 7)

        NEWS_LAST_READ = check_setting_str(CFG, 'General', 'news_last_read', '1970-01-01')
        NEWS_LATEST = NEWS_LAST_READ

        NZB_DIR = check_setting_str(CFG, 'Blackhole', 'nzb_dir', '')
        TORRENT_DIR = check_setting_str(CFG, 'Blackhole', 'torrent_dir', '')

        TV_DOWNLOAD_DIR = check_setting_str(CFG, 'General', 'tv_download_dir', '')
        PROCESS_AUTOMATICALLY = bool(check_setting_int(CFG, 'General', 'process_automatically', 0))
        NO_DELETE = bool(check_setting_int(CFG, 'General', 'no_delete', 0))
        UNPACK = bool(check_setting_int(CFG, 'General', 'unpack', 0))
        RENAME_EPISODES = bool(check_setting_int(CFG, 'General', 'rename_episodes', 1))
        AIRDATE_EPISODES = bool(check_setting_int(CFG, 'General', 'airdate_episodes', 0))
        FILE_TIMESTAMP_TIMEZONE = check_setting_str(CFG, 'General', 'file_timestamp_timezone', 'network')
        KEEP_PROCESSED_DIR = bool(check_setting_int(CFG, 'General', 'keep_processed_dir', 1))
        PROCESS_METHOD = check_setting_str(CFG, 'General', 'process_method', 'copy' if KEEP_PROCESSED_DIR else 'move')
        DELRARCONTENTS = bool(check_setting_int(CFG, 'General', 'del_rar_contents', 0))
        MOVE_ASSOCIATED_FILES = bool(check_setting_int(CFG, 'General', 'move_associated_files', 0))
        POSTPONE_IF_SYNC_FILES = bool(check_setting_int(CFG, 'General', 'postpone_if_sync_files', 1))
        SYNC_FILES = check_setting_str(CFG, 'General', 'sync_files', SYNC_FILES)
        NFO_RENAME = bool(check_setting_int(CFG, 'General', 'nfo_rename', 1))
        CREATE_MISSING_SHOW_DIRS = bool(check_setting_int(CFG, 'General', 'create_missing_show_dirs', 0))
        ADD_SHOWS_WO_DIR = bool(check_setting_int(CFG, 'General', 'add_shows_wo_dir', 0))

        NZBS = bool(check_setting_int(CFG, 'NZBs', 'nzbs', 0))
        NZBS_UID = check_setting_str(CFG, 'NZBs', 'nzbs_uid', '', censor_log=True)
        NZBS_HASH = check_setting_str(CFG, 'NZBs', 'nzbs_hash', '', censor_log=True)

        NEWZBIN = bool(check_setting_int(CFG, 'Newzbin', 'newzbin', 0))
        NEWZBIN_USERNAME = check_setting_str(CFG, 'Newzbin', 'newzbin_username', '', censor_log=True)
        NEWZBIN_PASSWORD = check_setting_str(CFG, 'Newzbin', 'newzbin_password', '', censor_log=True)

        SAB_USERNAME = check_setting_str(CFG, 'SABnzbd', 'sab_username', '', censor_log=True)
        SAB_PASSWORD = check_setting_str(CFG, 'SABnzbd', 'sab_password', '', censor_log=True)
        SAB_APIKEY = check_setting_str(CFG, 'SABnzbd', 'sab_apikey', '', censor_log=True)
        SAB_CATEGORY = check_setting_str(CFG, 'SABnzbd', 'sab_category', 'tv')
        SAB_CATEGORY_ANIME = check_setting_str(CFG, 'SABnzbd', 'sab_category_anime', 'anime')
        SAB_HOST = check_setting_str(CFG, 'SABnzbd', 'sab_host', '')
        SAB_FORCED = bool(check_setting_int(CFG, 'SABnzbd', 'sab_forced', 0))

        NZBGET_USERNAME = check_setting_str(CFG, 'NZBget', 'nzbget_username', 'nzbget', censor_log=True)
        NZBGET_PASSWORD = check_setting_str(CFG, 'NZBget', 'nzbget_password', 'tegbzn6789', censor_log=True)
        NZBGET_CATEGORY = check_setting_str(CFG, 'NZBget', 'nzbget_category', 'tv')
        NZBGET_CATEGORY_ANIME = check_setting_str(CFG, 'NZBget', 'nzbget_category_anime', 'anime')
        NZBGET_HOST = check_setting_str(CFG, 'NZBget', 'nzbget_host', '')
        NZBGET_USE_HTTPS = bool(check_setting_int(CFG, 'NZBget', 'nzbget_use_https', 0))
        NZBGET_PRIORITY = check_setting_int(CFG, 'NZBget', 'nzbget_priority', 100)

        TORRENT_USERNAME = check_setting_str(CFG, 'TORRENT', 'torrent_username', '', censor_log=True)
        TORRENT_PASSWORD = check_setting_str(CFG, 'TORRENT', 'torrent_password', '', censor_log=True)
        TORRENT_HOST = check_setting_str(CFG, 'TORRENT', 'torrent_host', '')
        TORRENT_PATH = check_setting_str(CFG, 'TORRENT', 'torrent_path', '')
        TORRENT_SEED_TIME = check_setting_int(CFG, 'TORRENT', 'torrent_seed_time', 0)
        TORRENT_PAUSED = bool(check_setting_int(CFG, 'TORRENT', 'torrent_paused', 0))
        TORRENT_HIGH_BANDWIDTH = bool(check_setting_int(CFG, 'TORRENT', 'torrent_high_bandwidth', 0))
        TORRENT_LABEL = check_setting_str(CFG, 'TORRENT', 'torrent_label', '')
        TORRENT_LABEL_ANIME = check_setting_str(CFG, 'TORRENT', 'torrent_label_anime', '')
        TORRENT_VERIFY_CERT = bool(check_setting_int(CFG, 'TORRENT', 'torrent_verify_cert', 0))
        TORRENT_RPCURL = check_setting_str(CFG, 'TORRENT', 'torrent_rpcurl', 'transmission')
        TORRENT_AUTH_TYPE = check_setting_str(CFG, 'TORRENT', 'torrent_auth_type', '')

        USE_KODI = bool(check_setting_int(CFG, 'KODI', 'use_kodi', 0))
        KODI_ALWAYS_ON = bool(check_setting_int(CFG, 'KODI', 'kodi_always_on', 1))
        KODI_NOTIFY_ONSNATCH = bool(check_setting_int(CFG, 'KODI', 'kodi_notify_onsnatch', 0))
        KODI_NOTIFY_ONDOWNLOAD = bool(check_setting_int(CFG, 'KODI', 'kodi_notify_ondownload', 0))
        KODI_NOTIFY_ONSUBTITLEDOWNLOAD = bool(check_setting_int(CFG, 'KODI', 'kodi_notify_onsubtitledownload', 0))
        KODI_UPDATE_LIBRARY = bool(check_setting_int(CFG, 'KODI', 'kodi_update_library', 0))
        KODI_UPDATE_FULL = bool(check_setting_int(CFG, 'KODI', 'kodi_update_full', 0))
        KODI_UPDATE_ONLYFIRST = bool(check_setting_int(CFG, 'KODI', 'kodi_update_onlyfirst', 0))
        KODI_HOST = check_setting_str(CFG, 'KODI', 'kodi_host', '')
        KODI_USERNAME = check_setting_str(CFG, 'KODI', 'kodi_username', '', censor_log=True)
        KODI_PASSWORD = check_setting_str(CFG, 'KODI', 'kodi_password', '', censor_log=True)

        USE_PLEX = bool(check_setting_int(CFG, 'Plex', 'use_plex', 0))
        PLEX_NOTIFY_ONSNATCH = bool(check_setting_int(CFG, 'Plex', 'plex_notify_onsnatch', 0))
        PLEX_NOTIFY_ONDOWNLOAD = bool(check_setting_int(CFG, 'Plex', 'plex_notify_ondownload', 0))
        PLEX_NOTIFY_ONSUBTITLEDOWNLOAD = bool(check_setting_int(CFG, 'Plex', 'plex_notify_onsubtitledownload', 0))
        PLEX_UPDATE_LIBRARY = bool(check_setting_int(CFG, 'Plex', 'plex_update_library', 0))
        PLEX_SERVER_HOST = check_setting_str(CFG, 'Plex', 'plex_server_host', '')
        PLEX_SERVER_TOKEN = check_setting_str(CFG, 'Plex', 'plex_server_token', '')
        PLEX_HOST = check_setting_str(CFG, 'Plex', 'plex_host', '')
        PLEX_USERNAME = check_setting_str(CFG, 'Plex', 'plex_username', '', censor_log=True)
        PLEX_PASSWORD = check_setting_str(CFG, 'Plex', 'plex_password', '', censor_log=True)
        USE_PLEX_CLIENT = bool(check_setting_int(CFG, 'Plex', 'use_plex_client', 0))
        PLEX_CLIENT_USERNAME = check_setting_str(CFG, 'Plex', 'plex_client_username', '', censor_log=True)
        PLEX_CLIENT_PASSWORD = check_setting_str(CFG, 'Plex', 'plex_client_password', '', censor_log=True)

        USE_EMBY = bool(check_setting_int(CFG, 'Emby', 'use_emby', 0))
        EMBY_HOST = check_setting_str(CFG, 'Emby', 'emby_host', '')
        EMBY_APIKEY = check_setting_str(CFG, 'Emby', 'emby_apikey', '')

        USE_GROWL = bool(check_setting_int(CFG, 'Growl', 'use_growl', 0))
        GROWL_NOTIFY_ONSNATCH = bool(check_setting_int(CFG, 'Growl', 'growl_notify_onsnatch', 0))
        GROWL_NOTIFY_ONDOWNLOAD = bool(check_setting_int(CFG, 'Growl', 'growl_notify_ondownload', 0))
        GROWL_NOTIFY_ONSUBTITLEDOWNLOAD = bool(check_setting_int(CFG, 'Growl', 'growl_notify_onsubtitledownload', 0))
        GROWL_HOST = check_setting_str(CFG, 'Growl', 'growl_host', '')
        GROWL_PASSWORD = check_setting_str(CFG, 'Growl', 'growl_password', '', censor_log=True)

        USE_FREEMOBILE = bool(check_setting_int(CFG, 'FreeMobile', 'use_freemobile', 0))
        FREEMOBILE_NOTIFY_ONSNATCH = bool(check_setting_int(CFG, 'FreeMobile', 'freemobile_notify_onsnatch', 0))
        FREEMOBILE_NOTIFY_ONDOWNLOAD = bool(check_setting_int(CFG, 'FreeMobile', 'freemobile_notify_ondownload', 0))
        FREEMOBILE_NOTIFY_ONSUBTITLEDOWNLOAD = bool(check_setting_int(CFG, 'FreeMobile', 'freemobile_notify_onsubtitledownload', 0))
        FREEMOBILE_ID = check_setting_str(CFG, 'FreeMobile', 'freemobile_id', '')
        FREEMOBILE_APIKEY = check_setting_str(CFG, 'FreeMobile', 'freemobile_apikey', '')

        USE_PROWL = bool(check_setting_int(CFG, 'Prowl', 'use_prowl', 0))
        PROWL_NOTIFY_ONSNATCH = bool(check_setting_int(CFG, 'Prowl', 'prowl_notify_onsnatch', 0))
        PROWL_NOTIFY_ONDOWNLOAD = bool(check_setting_int(CFG, 'Prowl', 'prowl_notify_ondownload', 0))
        PROWL_NOTIFY_ONSUBTITLEDOWNLOAD = bool(check_setting_int(CFG, 'Prowl', 'prowl_notify_onsubtitledownload', 0))
        PROWL_API = check_setting_str(CFG, 'Prowl', 'prowl_api', '', censor_log=True)
        PROWL_PRIORITY = check_setting_str(CFG, 'Prowl', 'prowl_priority', "0")

        USE_TWITTER = bool(check_setting_int(CFG, 'Twitter', 'use_twitter', 0))
        TWITTER_NOTIFY_ONSNATCH = bool(check_setting_int(CFG, 'Twitter', 'twitter_notify_onsnatch', 0))
        TWITTER_NOTIFY_ONDOWNLOAD = bool(check_setting_int(CFG, 'Twitter', 'twitter_notify_ondownload', 0))
        TWITTER_NOTIFY_ONSUBTITLEDOWNLOAD = bool(
            check_setting_int(CFG, 'Twitter', 'twitter_notify_onsubtitledownload', 0))
        TWITTER_USERNAME = check_setting_str(CFG, 'Twitter', 'twitter_username', '', censor_log=True)
        TWITTER_PASSWORD = check_setting_str(CFG, 'Twitter', 'twitter_password', '', censor_log=True)
        TWITTER_PREFIX = check_setting_str(CFG, 'Twitter', 'twitter_prefix', GIT_REPO)
        TWITTER_DMTO = check_setting_str(CFG, 'Twitter', 'twitter_dmto', '')
        TWITTER_USEDM = bool(check_setting_int(CFG, 'Twitter', 'twitter_usedm', 0))

        USE_BOXCAR = bool(check_setting_int(CFG, 'Boxcar', 'use_boxcar', 0))
        BOXCAR_NOTIFY_ONSNATCH = bool(check_setting_int(CFG, 'Boxcar', 'boxcar_notify_onsnatch', 0))
        BOXCAR_NOTIFY_ONDOWNLOAD = bool(check_setting_int(CFG, 'Boxcar', 'boxcar_notify_ondownload', 0))
        BOXCAR_NOTIFY_ONSUBTITLEDOWNLOAD = bool(check_setting_int(CFG, 'Boxcar', 'boxcar_notify_onsubtitledownload', 0))
        BOXCAR_USERNAME = check_setting_str(CFG, 'Boxcar', 'boxcar_username', '', censor_log=True)

        USE_BOXCAR2 = bool(check_setting_int(CFG, 'Boxcar2', 'use_boxcar2', 0))
        BOXCAR2_NOTIFY_ONSNATCH = bool(check_setting_int(CFG, 'Boxcar2', 'boxcar2_notify_onsnatch', 0))
        BOXCAR2_NOTIFY_ONDOWNLOAD = bool(check_setting_int(CFG, 'Boxcar2', 'boxcar2_notify_ondownload', 0))
        BOXCAR2_NOTIFY_ONSUBTITLEDOWNLOAD = bool(check_setting_int(CFG, 'Boxcar2', 'boxcar2_notify_onsubtitledownload', 0))
        BOXCAR2_ACCESSTOKEN = check_setting_str(CFG, 'Boxcar2', 'boxcar2_accesstoken', '', censor_log=True)

        USE_PUSHOVER = bool(check_setting_int(CFG, 'Pushover', 'use_pushover', 0))
        PUSHOVER_NOTIFY_ONSNATCH = bool(check_setting_int(CFG, 'Pushover', 'pushover_notify_onsnatch', 0))
        PUSHOVER_NOTIFY_ONDOWNLOAD = bool(check_setting_int(CFG, 'Pushover', 'pushover_notify_ondownload', 0))
        PUSHOVER_NOTIFY_ONSUBTITLEDOWNLOAD = bool(check_setting_int(CFG, 'Pushover', 'pushover_notify_onsubtitledownload', 0))
        PUSHOVER_USERKEY = check_setting_str(CFG, 'Pushover', 'pushover_userkey', '', censor_log=True)
        PUSHOVER_APIKEY = check_setting_str(CFG, 'Pushover', 'pushover_apikey', '', censor_log=True)
        PUSHOVER_DEVICE = check_setting_str(CFG, 'Pushover', 'pushover_device', '')
        PUSHOVER_SOUND = check_setting_str(CFG, 'Pushover', 'pushover_sound', 'pushover')

        USE_LIBNOTIFY = bool(check_setting_int(CFG, 'Libnotify', 'use_libnotify', 0))
        LIBNOTIFY_NOTIFY_ONSNATCH = bool(check_setting_int(CFG, 'Libnotify', 'libnotify_notify_onsnatch', 0))
        LIBNOTIFY_NOTIFY_ONDOWNLOAD = bool(check_setting_int(CFG, 'Libnotify', 'libnotify_notify_ondownload', 0))
        LIBNOTIFY_NOTIFY_ONSUBTITLEDOWNLOAD = bool(check_setting_int(CFG, 'Libnotify', 'libnotify_notify_onsubtitledownload', 0))

        USE_NMJ = bool(check_setting_int(CFG, 'NMJ', 'use_nmj', 0))
        NMJ_HOST = check_setting_str(CFG, 'NMJ', 'nmj_host', '')
        NMJ_DATABASE = check_setting_str(CFG, 'NMJ', 'nmj_database', '')
        NMJ_MOUNT = check_setting_str(CFG, 'NMJ', 'nmj_mount', '')

        USE_NMJv2 = bool(check_setting_int(CFG, 'NMJv2', 'use_nmjv2', 0))
        NMJv2_HOST = check_setting_str(CFG, 'NMJv2', 'nmjv2_host', '')
        NMJv2_DATABASE = check_setting_str(CFG, 'NMJv2', 'nmjv2_database', '')
        NMJv2_DBLOC = check_setting_str(CFG, 'NMJv2', 'nmjv2_dbloc', '')

        USE_SYNOINDEX = bool(check_setting_int(CFG, 'Synology', 'use_synoindex', 0))

        USE_SYNOLOGYNOTIFIER = bool(check_setting_int(CFG, 'SynologyNotifier', 'use_synologynotifier', 0))
        SYNOLOGYNOTIFIER_NOTIFY_ONSNATCH = bool(
            check_setting_int(CFG, 'SynologyNotifier', 'synologynotifier_notify_onsnatch', 0))
        SYNOLOGYNOTIFIER_NOTIFY_ONDOWNLOAD = bool(
            check_setting_int(CFG, 'SynologyNotifier', 'synologynotifier_notify_ondownload', 0))
        SYNOLOGYNOTIFIER_NOTIFY_ONSUBTITLEDOWNLOAD = bool(
            check_setting_int(CFG, 'SynologyNotifier', 'synologynotifier_notify_onsubtitledownload', 0))

        USE_TRAKT = bool(check_setting_int(CFG, 'Trakt', 'use_trakt', 0))
        TRAKT_USERNAME = check_setting_str(CFG, 'Trakt', 'trakt_username', '', censor_log=True)
        TRAKT_ACCESS_TOKEN = check_setting_str(CFG, 'Trakt', 'trakt_access_token', '', censor_log=True)
        TRAKT_REFRESH_TOKEN = check_setting_str(CFG, 'Trakt', 'trakt_refresh_token', '', censor_log=True)
        TRAKT_REMOVE_WATCHLIST = bool(check_setting_int(CFG, 'Trakt', 'trakt_remove_watchlist', 0))
        TRAKT_REMOVE_SERIESLIST = bool(check_setting_int(CFG, 'Trakt', 'trakt_remove_serieslist', 0))
        TRAKT_REMOVE_SHOW_FROM_SICKRAGE = bool(check_setting_int(CFG, 'Trakt', 'trakt_remove_show_from_sickrage', 0))
        TRAKT_SYNC_WATCHLIST = bool(check_setting_int(CFG, 'Trakt', 'trakt_sync_watchlist', 0))
        TRAKT_METHOD_ADD = check_setting_int(CFG, 'Trakt', 'trakt_method_add', 0)
        TRAKT_START_PAUSED = bool(check_setting_int(CFG, 'Trakt', 'trakt_start_paused', 0))
        TRAKT_USE_RECOMMENDED = bool(check_setting_int(CFG, 'Trakt', 'trakt_use_recommended', 0))
        TRAKT_SYNC = bool(check_setting_int(CFG, 'Trakt', 'trakt_sync', 0))
        TRAKT_SYNC_REMOVE = bool(check_setting_int(CFG, 'Trakt', 'trakt_sync_remove', 0))
        TRAKT_DEFAULT_INDEXER = check_setting_int(CFG, 'Trakt', 'trakt_default_indexer', 1)
        TRAKT_TIMEOUT = check_setting_int(CFG, 'Trakt', 'trakt_timeout', 30)
        TRAKT_BLACKLIST_NAME = check_setting_str(CFG, 'Trakt', 'trakt_blacklist_name', '')

        USE_PYTIVO = bool(check_setting_int(CFG, 'pyTivo', 'use_pytivo', 0))
        PYTIVO_NOTIFY_ONSNATCH = bool(check_setting_int(CFG, 'pyTivo', 'pytivo_notify_onsnatch', 0))
        PYTIVO_NOTIFY_ONDOWNLOAD = bool(check_setting_int(CFG, 'pyTivo', 'pytivo_notify_ondownload', 0))
        PYTIVO_NOTIFY_ONSUBTITLEDOWNLOAD = bool(check_setting_int(CFG, 'pyTivo', 'pytivo_notify_onsubtitledownload', 0))
        PYTIVO_UPDATE_LIBRARY = bool(check_setting_int(CFG, 'pyTivo', 'pyTivo_update_library', 0))
        PYTIVO_HOST = check_setting_str(CFG, 'pyTivo', 'pytivo_host', '')
        PYTIVO_SHARE_NAME = check_setting_str(CFG, 'pyTivo', 'pytivo_share_name', '')
        PYTIVO_TIVO_NAME = check_setting_str(CFG, 'pyTivo', 'pytivo_tivo_name', '')

        USE_NMA = bool(check_setting_int(CFG, 'NMA', 'use_nma', 0))
        NMA_NOTIFY_ONSNATCH = bool(check_setting_int(CFG, 'NMA', 'nma_notify_onsnatch', 0))
        NMA_NOTIFY_ONDOWNLOAD = bool(check_setting_int(CFG, 'NMA', 'nma_notify_ondownload', 0))
        NMA_NOTIFY_ONSUBTITLEDOWNLOAD = bool(check_setting_int(CFG, 'NMA', 'nma_notify_onsubtitledownload', 0))
        NMA_API = check_setting_str(CFG, 'NMA', 'nma_api', '', censor_log=True)
        NMA_PRIORITY = check_setting_str(CFG, 'NMA', 'nma_priority', "0")

        USE_PUSHALOT = bool(check_setting_int(CFG, 'Pushalot', 'use_pushalot', 0))
        PUSHALOT_NOTIFY_ONSNATCH = bool(check_setting_int(CFG, 'Pushalot', 'pushalot_notify_onsnatch', 0))
        PUSHALOT_NOTIFY_ONDOWNLOAD = bool(check_setting_int(CFG, 'Pushalot', 'pushalot_notify_ondownload', 0))
        PUSHALOT_NOTIFY_ONSUBTITLEDOWNLOAD = bool(
            check_setting_int(CFG, 'Pushalot', 'pushalot_notify_onsubtitledownload', 0))
        PUSHALOT_AUTHORIZATIONTOKEN = check_setting_str(CFG, 'Pushalot', 'pushalot_authorizationtoken', '', censor_log=True)

        USE_PUSHBULLET = bool(check_setting_int(CFG, 'Pushbullet', 'use_pushbullet', 0))
        PUSHBULLET_NOTIFY_ONSNATCH = bool(check_setting_int(CFG, 'Pushbullet', 'pushbullet_notify_onsnatch', 0))
        PUSHBULLET_NOTIFY_ONDOWNLOAD = bool(check_setting_int(CFG, 'Pushbullet', 'pushbullet_notify_ondownload', 0))
        PUSHBULLET_NOTIFY_ONSUBTITLEDOWNLOAD = bool(
            check_setting_int(CFG, 'Pushbullet', 'pushbullet_notify_onsubtitledownload', 0))
        PUSHBULLET_API = check_setting_str(CFG, 'Pushbullet', 'pushbullet_api', '', censor_log=True)
        PUSHBULLET_DEVICE = check_setting_str(CFG, 'Pushbullet', 'pushbullet_device', '')

        USE_EMAIL = bool(check_setting_int(CFG, 'Email', 'use_email', 0))
        EMAIL_NOTIFY_ONSNATCH = bool(check_setting_int(CFG, 'Email', 'email_notify_onsnatch', 0))
        EMAIL_NOTIFY_ONDOWNLOAD = bool(check_setting_int(CFG, 'Email', 'email_notify_ondownload', 0))
        EMAIL_NOTIFY_ONSUBTITLEDOWNLOAD = bool(check_setting_int(CFG, 'Email', 'email_notify_onsubtitledownload', 0))
        EMAIL_HOST = check_setting_str(CFG, 'Email', 'email_host', '')
        EMAIL_PORT = check_setting_int(CFG, 'Email', 'email_port', 25)
        EMAIL_TLS = bool(check_setting_int(CFG, 'Email', 'email_tls', 0))
        EMAIL_USER = check_setting_str(CFG, 'Email', 'email_user', '', censor_log=True)
        EMAIL_PASSWORD = check_setting_str(CFG, 'Email', 'email_password', '', censor_log=True)
        EMAIL_FROM = check_setting_str(CFG, 'Email', 'email_from', '')
        EMAIL_LIST = check_setting_str(CFG, 'Email', 'email_list', '')

        USE_SUBTITLES = bool(check_setting_int(CFG, 'Subtitles', 'use_subtitles', 0))
        SUBTITLES_LANGUAGES = check_setting_str(CFG, 'Subtitles', 'subtitles_languages', '').split(',')
        if SUBTITLES_LANGUAGES[0] == '':
            SUBTITLES_LANGUAGES = []
        SUBTITLES_DIR = check_setting_str(CFG, 'Subtitles', 'subtitles_dir', '')
        SUBTITLES_SERVICES_LIST = check_setting_str(CFG, 'Subtitles', 'SUBTITLES_SERVICES_LIST', '').split(',')
        SUBTITLES_SERVICES_ENABLED = [int(x) for x in
                                      check_setting_str(CFG, 'Subtitles', 'SUBTITLES_SERVICES_ENABLED', '').split('|')
                                      if x]
        SUBTITLES_DEFAULT = bool(check_setting_int(CFG, 'Subtitles', 'subtitles_default', 0))
        SUBTITLES_HISTORY = bool(check_setting_int(CFG, 'Subtitles', 'subtitles_history', 0))
        EMBEDDED_SUBTITLES_ALL = bool(check_setting_int(CFG, 'Subtitles', 'embedded_subtitles_all', 0))
        SUBTITLES_HEARING_IMPAIRED = bool(check_setting_int(CFG, 'Subtitles', 'subtitles_hearing_impaired', 0))
        SUBTITLES_FINDER_FREQUENCY = check_setting_int(CFG, 'Subtitles', 'subtitles_finder_frequency', 1)
        SUBTITLES_MULTI = bool(check_setting_int(CFG, 'Subtitles', 'subtitles_multi', 1))

        SUBTITLES_EXTRA_SCRIPTS = [x.strip() for x in check_setting_str(CFG, 'Subtitles', 'subtitles_extra_scripts', '').split('|') if
                         x.strip()]

        ADDIC7ED_USER = check_setting_str(CFG, 'Subtitles', 'addic7ed_username', '', censor_log=True)
        ADDIC7ED_PASS = check_setting_str(CFG, 'Subtitles', 'addic7ed_password', '', censor_log=True)

        LEGENDASTV_USER = check_setting_str(CFG, 'Subtitles', 'legendastv_username', '', censor_log=True)
        LEGENDASTV_PASS = check_setting_str(CFG, 'Subtitles', 'legendastv_password', '', censor_log=True)

        OPENSUBTITLES_USER = check_setting_str(CFG, 'Subtitles', 'opensubtitles_username', '', censor_log=True)
        OPENSUBTITLES_PASS = check_setting_str(CFG, 'Subtitles', 'opensubtitles_password', '', censor_log=True)

        USE_FAILED_DOWNLOADS = bool(check_setting_int(CFG, 'FailedDownloads', 'use_failed_downloads', 0))
        DELETE_FAILED = bool(check_setting_int(CFG, 'FailedDownloads', 'delete_failed', 0))

        GIT_PATH = check_setting_str(CFG, 'General', 'git_path', '')

        IGNORE_WORDS = check_setting_str(CFG, 'General', 'ignore_words', IGNORE_WORDS)
        REQUIRE_WORDS = check_setting_str(CFG, 'General', 'require_words', REQUIRE_WORDS)
        IGNORED_SUBS_LIST = check_setting_str(CFG, 'General', 'ignored_subs_list', IGNORED_SUBS_LIST)

        CALENDAR_UNPROTECTED = bool(check_setting_int(CFG, 'General', 'calendar_unprotected', 0))

        NO_RESTART = bool(check_setting_int(CFG, 'General', 'no_restart', 0))

        EXTRA_SCRIPTS = [x.strip() for x in check_setting_str(CFG, 'General', 'extra_scripts', '').split('|') if
                         x.strip()]

        USE_LISTVIEW = bool(check_setting_int(CFG, 'General', 'use_listview', 0))

        ANIMESUPPORT = False
        USE_ANIDB = bool(check_setting_int(CFG, 'ANIDB', 'use_anidb', 0))
        ANIDB_USERNAME = check_setting_str(CFG, 'ANIDB', 'anidb_username', '', censor_log=True)
        ANIDB_PASSWORD = check_setting_str(CFG, 'ANIDB', 'anidb_password', '', censor_log=True)
        ANIDB_USE_MYLIST = bool(check_setting_int(CFG, 'ANIDB', 'anidb_use_mylist', 0))

        ANIME_SPLIT_HOME = bool(check_setting_int(CFG, 'ANIME', 'anime_split_home', 0))

        METADATA_KODI = check_setting_str(CFG, 'General', 'metadata_kodi', '0|0|0|0|0|0|0|0|0|0')
        METADATA_KODI_12PLUS = check_setting_str(CFG, 'General', 'metadata_kodi_12plus', '0|0|0|0|0|0|0|0|0|0')
        METADATA_MEDIABROWSER = check_setting_str(CFG, 'General', 'metadata_mediabrowser', '0|0|0|0|0|0|0|0|0|0')
        METADATA_PS3 = check_setting_str(CFG, 'General', 'metadata_ps3', '0|0|0|0|0|0|0|0|0|0')
        METADATA_WDTV = check_setting_str(CFG, 'General', 'metadata_wdtv', '0|0|0|0|0|0|0|0|0|0')
        METADATA_TIVO = check_setting_str(CFG, 'General', 'metadata_tivo', '0|0|0|0|0|0|0|0|0|0')
        METADATA_MEDE8ER = check_setting_str(CFG, 'General', 'metadata_mede8er', '0|0|0|0|0|0|0|0|0|0')

        HOME_LAYOUT = check_setting_str(CFG, 'GUI', 'home_layout', 'poster')
        HISTORY_LAYOUT = check_setting_str(CFG, 'GUI', 'history_layout', 'detailed')
        HISTORY_LIMIT = check_setting_str(CFG, 'GUI', 'history_limit', '100')
        DISPLAY_SHOW_SPECIALS = bool(check_setting_int(CFG, 'GUI', 'display_show_specials', 1))
        COMING_EPS_LAYOUT = check_setting_str(CFG, 'GUI', 'coming_eps_layout', 'banner')
        COMING_EPS_DISPLAY_PAUSED = bool(check_setting_int(CFG, 'GUI', 'coming_eps_display_paused', 0))
        COMING_EPS_SORT = check_setting_str(CFG, 'GUI', 'coming_eps_sort', 'date')
        COMING_EPS_MISSED_RANGE = check_setting_int(CFG, 'GUI', 'coming_eps_missed_range', 7)
        FUZZY_DATING = bool(check_setting_int(CFG, 'GUI', 'fuzzy_dating', 0))
        TRIM_ZERO = bool(check_setting_int(CFG, 'GUI', 'trim_zero', 0))
        DATE_PRESET = check_setting_str(CFG, 'GUI', 'date_preset', '%x')
        TIME_PRESET_W_SECONDS = check_setting_str(CFG, 'GUI', 'time_preset', '%I:%M:%S %p')
        TIME_PRESET = TIME_PRESET_W_SECONDS.replace(u":%S", u"")
        TIMEZONE_DISPLAY = check_setting_str(CFG, 'GUI', 'timezone_display', 'local')
        POSTER_SORTBY = check_setting_str(CFG, 'GUI', 'poster_sortby', 'name')
        POSTER_SORTDIR = check_setting_int(CFG, 'GUI', 'poster_sortdir', 1)
        FILTER_ROW =  bool(check_setting_int(CFG, 'GUI', 'filter_row', 1))
        DISPLAY_ALL_SEASONS = bool(check_setting_int(CFG, 'General', 'display_all_seasons', 1))

        # initialize NZB and TORRENT providers
        providerList = providers.makeProviderList()

        NEWZNAB_DATA = check_setting_str(CFG, 'Newznab', 'newznab_data', '')
        newznabProviderList = providers.getNewznabProviderList(NEWZNAB_DATA)

        TORRENTRSS_DATA = check_setting_str(CFG, 'TorrentRss', 'torrentrss_data', '')
        torrentRssProviderList = providers.getTorrentRssProviderList(TORRENTRSS_DATA)

        # dynamically load provider settings
        for curTorrentProvider in [curProvider for curProvider in providers.sortedProviderList() if
                                   curProvider.providerType == GenericProvider.TORRENT]:
            curTorrentProvider.enabled = bool(check_setting_int(CFG, curTorrentProvider.getID().upper(),
                                                                curTorrentProvider.getID(), 0))
            if hasattr(curTorrentProvider, 'api_key'):
                curTorrentProvider.api_key = check_setting_str(CFG, curTorrentProvider.getID().upper(),
                                                               curTorrentProvider.getID() + '_api_key', '', censor_log=True)
            if hasattr(curTorrentProvider, 'hash'):
                curTorrentProvider.hash = check_setting_str(CFG, curTorrentProvider.getID().upper(),
                                                            curTorrentProvider.getID() + '_hash', '', censor_log=True)
            if hasattr(curTorrentProvider, 'digest'):
                curTorrentProvider.digest = check_setting_str(CFG, curTorrentProvider.getID().upper(),
                                                              curTorrentProvider.getID() + '_digest', '', censor_log=True)
            if hasattr(curTorrentProvider, 'username'):
                curTorrentProvider.username = check_setting_str(CFG, curTorrentProvider.getID().upper(),
                                                                curTorrentProvider.getID() + '_username', '', censor_log=True)
            if hasattr(curTorrentProvider, 'password'):
                curTorrentProvider.password = check_setting_str(CFG, curTorrentProvider.getID().upper(),
                                                                curTorrentProvider.getID() + '_password', '', censor_log=True)
            if hasattr(curTorrentProvider, 'passkey'):
                curTorrentProvider.passkey = check_setting_str(CFG, curTorrentProvider.getID().upper(),
                                                               curTorrentProvider.getID() + '_passkey', '', censor_log=True)
            if hasattr(curTorrentProvider, 'pin'):
                curTorrentProvider.pin = check_setting_str(CFG, curTorrentProvider.getID().upper(),
                                                               curTorrentProvider.getID() + '_pin', '', censor_log=True)
            if hasattr(curTorrentProvider, 'proxy'):
                curTorrentProvider.proxy.enabled = bool(check_setting_int(CFG, curTorrentProvider.getID().upper(),
                                                                          curTorrentProvider.getID() + '_proxy', 0))
                if hasattr(curTorrentProvider.proxy, 'url'):
                    curTorrentProvider.proxy.url = check_setting_str(CFG, curTorrentProvider.getID().upper(),
                                                                     curTorrentProvider.getID() + '_proxy_url', '')
            if hasattr(curTorrentProvider, 'confirmed'):
                curTorrentProvider.confirmed = bool(check_setting_int(CFG, curTorrentProvider.getID().upper(),
                                                                      curTorrentProvider.getID() + '_confirmed', 1))
            if hasattr(curTorrentProvider, 'ranked'):
                curTorrentProvider.ranked = bool(check_setting_int(CFG, curTorrentProvider.getID().upper(),
                                                                      curTorrentProvider.getID() + '_ranked', 1))

            if hasattr(curTorrentProvider, 'engrelease'):
                curTorrentProvider.engrelease = bool(check_setting_int(CFG, curTorrentProvider.getID().upper(),
                                                                      curTorrentProvider.getID() + '_engrelease', 0))
            
            if hasattr(curTorrentProvider, 'onlyspasearch'):
                curTorrentProvider.onlyspasearch = bool(check_setting_int(CFG, curTorrentProvider.getID().upper(),
                                                                      curTorrentProvider.getID() + '_onlyspasearch', 1))
            
            if hasattr(curTorrentProvider, 'append_identifier'):
                curTorrentProvider.append_identifier = check_setting_str(CFG, curTorrentProvider.getID().upper(),
                                                                curTorrentProvider.getID() + '_append_identifier', '[' + curTorrentProvider.name + ']')

            if hasattr(curTorrentProvider, 'sorting'):
                curTorrentProvider.sorting = check_setting_str(CFG, curTorrentProvider.getID().upper(),
                                                                   curTorrentProvider.getID() + '_sorting','seeders')
            if hasattr(curTorrentProvider, 'options'):
                curTorrentProvider.options = check_setting_str(CFG, curTorrentProvider.getID().upper(),
                                                               curTorrentProvider.getID() + '_options', '')
            if hasattr(curTorrentProvider, 'ratio'):
                curTorrentProvider.ratio = check_setting_str(CFG, curTorrentProvider.getID().upper(),
                                                             curTorrentProvider.getID() + '_ratio', '')
            if hasattr(curTorrentProvider, 'minseed'):
                curTorrentProvider.minseed = check_setting_int(CFG, curTorrentProvider.getID().upper(),
                                                               curTorrentProvider.getID() + '_minseed', 1)
            if hasattr(curTorrentProvider, 'minleech'):
                curTorrentProvider.minleech = check_setting_int(CFG, curTorrentProvider.getID().upper(),
                                                                curTorrentProvider.getID() + '_minleech', 0)
            if hasattr(curTorrentProvider, 'freeleech'):
                curTorrentProvider.freeleech = bool(check_setting_int(CFG, curTorrentProvider.getID().upper(),
                                                                      curTorrentProvider.getID() + '_freeleech', 0))
            if hasattr(curTorrentProvider, 'search_mode'):
                curTorrentProvider.search_mode = check_setting_str(CFG, curTorrentProvider.getID().upper(),
                                                                   curTorrentProvider.getID() + '_search_mode',
                                                                   'eponly')
            if hasattr(curTorrentProvider, 'search_fallback'):
                curTorrentProvider.search_fallback = bool(check_setting_int(CFG, curTorrentProvider.getID().upper(),
                                                                            curTorrentProvider.getID() + '_search_fallback',
                                                                            0))

            if hasattr(curTorrentProvider, 'enable_daily'):
                curTorrentProvider.enable_daily = bool(check_setting_int(CFG, curTorrentProvider.getID().upper(),
                                                                         curTorrentProvider.getID() + '_enable_daily',
                                                                         1))

            if hasattr(curTorrentProvider, 'enable_backlog'):
                curTorrentProvider.enable_backlog = bool(check_setting_int(CFG, curTorrentProvider.getID().upper(),
                                                                           curTorrentProvider.getID() + '_enable_backlog',
                                                                           curTorrentProvider.supportsBacklog))

            if hasattr(curTorrentProvider, 'cat'):
                curTorrentProvider.cat = check_setting_int(CFG, curTorrentProvider.getID().upper(),
                                                                         curTorrentProvider.getID() + '_cat', 0)
            if hasattr(curTorrentProvider, 'subtitle'):
                curTorrentProvider.subtitle = bool(check_setting_int(CFG, curTorrentProvider.getID().upper(),
                                                                         curTorrentProvider.getID() + '_subtitle', 0))

        for curNzbProvider in [curProvider for curProvider in providers.sortedProviderList() if
                               curProvider.providerType == GenericProvider.NZB]:
            curNzbProvider.enabled = bool(
                check_setting_int(CFG, curNzbProvider.getID().upper(), curNzbProvider.getID(), 0))
            if hasattr(curNzbProvider, 'api_key'):
                curNzbProvider.api_key = check_setting_str(CFG, curNzbProvider.getID().upper(),
                                                           curNzbProvider.getID() + '_api_key', '', censor_log=True)
            if hasattr(curNzbProvider, 'username'):
                curNzbProvider.username = check_setting_str(CFG, curNzbProvider.getID().upper(),
                                                            curNzbProvider.getID() + '_username', '', censor_log=True)
            if hasattr(curNzbProvider, 'search_mode'):
                curNzbProvider.search_mode = check_setting_str(CFG, curNzbProvider.getID().upper(),
                                                               curNzbProvider.getID() + '_search_mode',
                                                               'eponly')
            if hasattr(curNzbProvider, 'search_fallback'):
                curNzbProvider.search_fallback = bool(check_setting_int(CFG, curNzbProvider.getID().upper(),
                                                                        curNzbProvider.getID() + '_search_fallback',
                                                                        0))
            if hasattr(curNzbProvider, 'enable_daily'):
                curNzbProvider.enable_daily = bool(check_setting_int(CFG, curNzbProvider.getID().upper(),
                                                                     curNzbProvider.getID() + '_enable_daily',
                                                                     1))

            if hasattr(curNzbProvider, 'enable_backlog'):
                curNzbProvider.enable_backlog = bool(check_setting_int(CFG, curNzbProvider.getID().upper(),
                                                                       curNzbProvider.getID() + '_enable_backlog',
                                                                       curNzbProvider.supportsBacklog))

        if not os.path.isfile(CONFIG_FILE):
            logger.log(u"Unable to find '" + CONFIG_FILE + "', all settings will be default!", logger.DEBUG)
            save_config()

        # initialize the main SB database
        myDB = db.DBConnection()
        db.upgradeDatabase(myDB, mainDB.InitialSchema)

        # initialize the cache database
        myDB = db.DBConnection('cache.db')
        db.upgradeDatabase(myDB, cache_db.InitialSchema)

        # initialize the failed downloads database
        myDB = db.DBConnection('failed.db')
        db.upgradeDatabase(myDB, failed_db.InitialSchema)

        # fix up any db problems
        myDB = db.DBConnection()
        db.sanityCheckDatabase(myDB, mainDB.MainSanityCheck)

        # migrate the config if it needs it
        migrator = ConfigMigrator(CFG)
        migrator.migrate_config()

        # initialize metadata_providers
        metadata_provider_dict = metadata.get_metadata_generator_dict()
        for cur_metadata_tuple in [(METADATA_KODI, metadata.kodi),
                                   (METADATA_KODI_12PLUS, metadata.kodi_12plus),
                                   (METADATA_MEDIABROWSER, metadata.mediabrowser),
                                   (METADATA_PS3, metadata.ps3),
                                   (METADATA_WDTV, metadata.wdtv),
                                   (METADATA_TIVO, metadata.tivo),
                                   (METADATA_MEDE8ER, metadata.mede8er),
        ]:
            (cur_metadata_config, cur_metadata_class) = cur_metadata_tuple
            tmp_provider = cur_metadata_class.metadata_class()
            tmp_provider.set_config(cur_metadata_config)
            metadata_provider_dict[tmp_provider.name] = tmp_provider

        # initialize schedulers
        # updaters
        versionCheckScheduler = scheduler.Scheduler(versionChecker.CheckVersion(),
                                                    cycleTime=datetime.timedelta(hours=UPDATE_FREQUENCY),
                                                    threadName="CHECKVERSION",
                                                    silent=False)

        showQueueScheduler = scheduler.Scheduler(show_queue.ShowQueue(),
                                                 cycleTime=datetime.timedelta(seconds=3),
                                                 threadName="SHOWQUEUE")

        showUpdateScheduler = scheduler.Scheduler(showUpdater.ShowUpdater(),
                                                  cycleTime=datetime.timedelta(hours=1),
                                                  threadName="SHOWUPDATER",
                                                  start_time=datetime.time(hour=SHOWUPDATE_HOUR))

        # searchers
        searchQueueScheduler = scheduler.Scheduler(search_queue.SearchQueue(),
                                                   cycleTime=datetime.timedelta(seconds=3),
                                                   threadName="SEARCHQUEUE")

        # TODO: update_interval should take last daily/backlog times into account!
        update_interval = datetime.timedelta(minutes=DAILYSEARCH_FREQUENCY)
        dailySearchScheduler = scheduler.Scheduler(dailysearcher.DailySearcher(),
                                                   cycleTime=update_interval,
                                                   threadName="DAILYSEARCHER",
                                                   run_delay=update_interval)

        update_interval = datetime.timedelta(minutes=BACKLOG_FREQUENCY)
        backlogSearchScheduler = searchBacklog.BacklogSearchScheduler(searchBacklog.BacklogSearcher(),
                                                                      cycleTime=update_interval,
                                                                      threadName="BACKLOG",
                                                                      run_delay=update_interval)

        search_intervals = {'15m': 15, '45m': 45, '90m': 90, '4h': 4 * 60, 'daily': 24 * 60}
        if CHECK_PROPERS_INTERVAL in search_intervals:
            update_interval = datetime.timedelta(minutes=search_intervals[CHECK_PROPERS_INTERVAL])
            run_at = None
        else:
            update_interval = datetime.timedelta(hours=1)
            run_at = datetime.time(hour=1)  # 1 AM

        properFinderScheduler = scheduler.Scheduler(properFinder.ProperFinder(),
                                                    cycleTime=update_interval,
                                                    threadName="FINDPROPERS",
                                                    start_time=run_at,
                                                    run_delay=update_interval)

        # processors
        autoPostProcesserScheduler = scheduler.Scheduler(autoPostProcesser.PostProcesser(),
                                                         cycleTime=datetime.timedelta(
                                                             minutes=AUTOPOSTPROCESSER_FREQUENCY),
                                                         threadName="POSTPROCESSER",
                                                         silent=not PROCESS_AUTOMATICALLY)

        traktCheckerScheduler = scheduler.Scheduler(traktChecker.TraktChecker(),
                                                    cycleTime=datetime.timedelta(hours=1),
                                                    threadName="TRAKTCHECKER",
                                                    silent=not USE_TRAKT)

        subtitlesFinderScheduler = scheduler.Scheduler(subtitles.SubtitlesFinder(),
                                                       cycleTime=datetime.timedelta(hours=SUBTITLES_FINDER_FREQUENCY),
                                                       threadName="FINDSUBTITLES",
                                                       silent=not USE_SUBTITLES)

        showList = []
        loadingShowList = {}

        __INITIALIZED__ = True
        return True


def start():
    global __INITIALIZED__, backlogSearchScheduler, \
        showUpdateScheduler, versionCheckScheduler, showQueueScheduler, \
        properFinderScheduler, autoPostProcesserScheduler, searchQueueScheduler, \
        subtitlesFinderScheduler, USE_SUBTITLES, traktCheckerScheduler,  \
        dailySearchScheduler, events, started

    with INIT_LOCK:
        if __INITIALIZED__:
            # start sysetm events queue
            events.start()

            # start the daily search scheduler
            dailySearchScheduler.enable = True
            dailySearchScheduler.start()

            # start the backlog scheduler
            backlogSearchScheduler.enable = True
            backlogSearchScheduler.start()

            # start the show updater
            showUpdateScheduler.enable = True
            showUpdateScheduler.start()

            # start the version checker
            versionCheckScheduler.enable = True
            versionCheckScheduler.start()

            # start the queue checker
            showQueueScheduler.enable = True
            showQueueScheduler.start()

            # start the search queue checker
            searchQueueScheduler.enable = True
            searchQueueScheduler.start()

            # start the proper finder
            if DOWNLOAD_PROPERS:
                properFinderScheduler.silent = False
                properFinderScheduler.enable = True
            else:
                properFinderScheduler.enable = False
                properFinderScheduler.silent = True
            properFinderScheduler.start()

            # start the post processor
            if PROCESS_AUTOMATICALLY:
                autoPostProcesserScheduler.silent = False
                autoPostProcesserScheduler.enable = True
            else:
                autoPostProcesserScheduler.enable = False
                autoPostProcesserScheduler.silent = True
            autoPostProcesserScheduler.start()

            # start the subtitles finder
            if USE_SUBTITLES:
                subtitlesFinderScheduler.silent = False
                subtitlesFinderScheduler.enable = True
            else:
                subtitlesFinderScheduler.enable = False
                subtitlesFinderScheduler.silent = True
            subtitlesFinderScheduler.start()

            # start the trakt checker
            if USE_TRAKT:
                traktCheckerScheduler.silent = False
                traktCheckerScheduler.enable = True
            else:
                traktCheckerScheduler.enable = False
                traktCheckerScheduler.silent = True
            traktCheckerScheduler.start()

            started = True


def halt():
    global __INITIALIZED__, backlogSearchScheduler, \
        showUpdateScheduler, versionCheckScheduler, showQueueScheduler, \
        properFinderScheduler, autoPostProcesserScheduler, searchQueueScheduler, \
        subtitlesFinderScheduler, traktCheckerScheduler, \
        dailySearchScheduler, events, started

    with INIT_LOCK:

        if __INITIALIZED__:

            logger.log(u"Aborting all threads")

            events.stop.set()
            logger.log(u"Waiting for the EVENTS thread to exit")
            try:
                events.join(10)
            except Exception:
                pass

            dailySearchScheduler.stop.set()
            logger.log(u"Waiting for the DAILYSEARCH thread to exit")
            try:
                dailySearchScheduler.join(10)
            except Exception:
                pass

            backlogSearchScheduler.stop.set()
            logger.log(u"Waiting for the BACKLOG thread to exit")
            try:
                backlogSearchScheduler.join(10)
            except Exception:
                pass

            showUpdateScheduler.stop.set()
            logger.log(u"Waiting for the SHOWUPDATER thread to exit")
            try:
                showUpdateScheduler.join(10)
            except Exception:
                pass

            versionCheckScheduler.stop.set()
            logger.log(u"Waiting for the VERSIONCHECKER thread to exit")
            try:
                versionCheckScheduler.join(10)
            except Exception:
                pass

            showQueueScheduler.stop.set()
            logger.log(u"Waiting for the SHOWQUEUE thread to exit")
            try:
                showQueueScheduler.join(10)
            except Exception:
                pass

            searchQueueScheduler.stop.set()
            logger.log(u"Waiting for the SEARCHQUEUE thread to exit")
            try:
                searchQueueScheduler.join(10)
            except Exception:
                pass

            autoPostProcesserScheduler.stop.set()
            logger.log(u"Waiting for the POSTPROCESSER thread to exit")
            try:
                autoPostProcesserScheduler.join(10)
            except Exception:
                pass

            traktCheckerScheduler.stop.set()
            logger.log(u"Waiting for the TRAKTCHECKER thread to exit")
            try:
                traktCheckerScheduler.join(10)
            except Exception:
                pass

            properFinderScheduler.stop.set()
            logger.log(u"Waiting for the PROPERFINDER thread to exit")
            try:
                properFinderScheduler.join(10)
            except Exception:
                pass

            subtitlesFinderScheduler.stop.set()
            logger.log(u"Waiting for the SUBTITLESFINDER thread to exit")
            try:
                subtitlesFinderScheduler.join(10)
            except Exception:
                pass

            if ADBA_CONNECTION:
                ADBA_CONNECTION.logout()
                logger.log(u"Waiting for the ANIDB CONNECTION thread to exit")
                try:
                    ADBA_CONNECTION.join(10)
                except Exception:
                    pass

            __INITIALIZED__ = False
            started = False


def sig_handler(signum=None, frame=None):
    if not isinstance(signum, type(None)):
        logger.log(u"Signal %i caught, saving and exiting..." % int(signum))
        Shutdown.stop(PID)


def saveAll():
    global showList

    # write all shows
    logger.log(u"Saving all shows to the database")
    for show in showList:
        show.saveToDB()

    # save config
    logger.log(u"Saving config file to disk")
    save_config()


def restart(soft=True):
    if soft:
        halt()
        saveAll()
        logger.log(u"Re-initializing all data")
        initialize()
    else:
        events.put(events.SystemEvent.RESTART)


def save_config():
    new_config = ConfigObj()
    new_config.filename = CONFIG_FILE

    # For passwords you must include the word `password` in the item_name and add `helpers.encrypt(ITEM_NAME, ENCRYPTION_VERSION)` in save_config()
    new_config['General'] = {}
    new_config['General']['git_autoissues'] = int(GIT_AUTOISSUES)
    new_config['General']['git_username'] = GIT_USERNAME
    new_config['General']['git_password'] = helpers.encrypt(GIT_PASSWORD, ENCRYPTION_VERSION)
    new_config['General']['git_reset'] = int(GIT_RESET)
    new_config['General']['branch'] = BRANCH
    new_config['General']['git_remote'] = GIT_REMOTE
    new_config['General']['git_remote_url'] = GIT_REMOTE_URL
    new_config['General']['cur_commit_hash'] = CUR_COMMIT_HASH
    new_config['General']['cur_commit_branch'] = CUR_COMMIT_BRANCH
    new_config['General']['git_newver'] = int(GIT_NEWVER)
    new_config['General']['config_version'] = CONFIG_VERSION
    new_config['General']['encryption_version'] = int(ENCRYPTION_VERSION)
    new_config['General']['encryption_secret'] = ENCRYPTION_SECRET
    new_config['General']['log_dir'] = ACTUAL_LOG_DIR if ACTUAL_LOG_DIR else 'Logs'
    new_config['General']['log_nr'] = int(LOG_NR)
    new_config['General']['log_size'] = int(LOG_SIZE)
    new_config['General']['socket_timeout'] = SOCKET_TIMEOUT
    new_config['General']['web_port'] = WEB_PORT
    new_config['General']['web_host'] = WEB_HOST
    new_config['General']['web_ipv6'] = int(WEB_IPV6)
    new_config['General']['web_log'] = int(WEB_LOG)
    new_config['General']['web_root'] = WEB_ROOT
    new_config['General']['web_username'] = WEB_USERNAME
    new_config['General']['web_password'] = helpers.encrypt(WEB_PASSWORD, ENCRYPTION_VERSION)
    new_config['General']['web_cookie_secret'] = WEB_COOKIE_SECRET
    new_config['General']['web_use_gzip'] = int(WEB_USE_GZIP)
    new_config['General']['ssl_verify'] = int(SSL_VERIFY)
    new_config['General']['download_url'] = DOWNLOAD_URL
    new_config['General']['localhost_ip'] = LOCALHOST_IP
    new_config['General']['cpu_preset'] = CPU_PRESET
    new_config['General']['anon_redirect'] = ANON_REDIRECT
    new_config['General']['api_key'] = API_KEY
    new_config['General']['debug'] = int(DEBUG)
    new_config['General']['default_page'] = DEFAULT_PAGE
    new_config['General']['enable_https'] = int(ENABLE_HTTPS)
    new_config['General']['https_cert'] = HTTPS_CERT
    new_config['General']['https_key'] = HTTPS_KEY
    new_config['General']['handle_reverse_proxy'] = int(HANDLE_REVERSE_PROXY)
    new_config['General']['use_nzbs'] = int(USE_NZBS)
    new_config['General']['use_torrents'] = int(USE_TORRENTS)
    new_config['General']['nzb_method'] = NZB_METHOD
    new_config['General']['torrent_method'] = TORRENT_METHOD
    new_config['General']['usenet_retention'] = int(USENET_RETENTION)
    new_config['General']['autopostprocesser_frequency'] = int(AUTOPOSTPROCESSER_FREQUENCY)
    new_config['General']['dailysearch_frequency'] = int(DAILYSEARCH_FREQUENCY)
    new_config['General']['backlog_frequency'] = int(BACKLOG_FREQUENCY)
    new_config['General']['update_frequency'] = int(UPDATE_FREQUENCY)
    new_config['General']['showupdate_hour'] = int(SHOWUPDATE_HOUR)
    new_config['General']['download_propers'] = int(DOWNLOAD_PROPERS)
    new_config['General']['randomize_providers'] = int(RANDOMIZE_PROVIDERS)
    new_config['General']['check_propers_interval'] = CHECK_PROPERS_INTERVAL
    new_config['General']['allow_high_priority'] = int(ALLOW_HIGH_PRIORITY)
    new_config['General']['skip_removed_files'] = int(SKIP_REMOVED_FILES)
    new_config['General']['quality_default'] = int(QUALITY_DEFAULT)
    new_config['General']['status_default'] = int(STATUS_DEFAULT)
    new_config['General']['status_default_after'] = int(STATUS_DEFAULT_AFTER)
    new_config['General']['flatten_folders_default'] = int(FLATTEN_FOLDERS_DEFAULT)
    new_config['General']['indexer_default'] = int(INDEXER_DEFAULT)
    new_config['General']['indexer_timeout'] = int(INDEXER_TIMEOUT)
    new_config['General']['anime_default'] = int(ANIME_DEFAULT)
    new_config['General']['scene_default'] = int(SCENE_DEFAULT)
    new_config['General']['archive_default'] = int(ARCHIVE_DEFAULT)
    new_config['General']['provider_order'] = ' '.join(PROVIDER_ORDER)
    new_config['General']['version_notify'] = int(VERSION_NOTIFY)
    new_config['General']['auto_update'] = int(AUTO_UPDATE)
    new_config['General']['notify_on_update'] = int(NOTIFY_ON_UPDATE)
    new_config['General']['naming_strip_year'] = int(NAMING_STRIP_YEAR)
    new_config['General']['naming_pattern'] = NAMING_PATTERN
    new_config['General']['naming_custom_abd'] = int(NAMING_CUSTOM_ABD)
    new_config['General']['naming_abd_pattern'] = NAMING_ABD_PATTERN
    new_config['General']['naming_custom_sports'] = int(NAMING_CUSTOM_SPORTS)
    new_config['General']['naming_sports_pattern'] = NAMING_SPORTS_PATTERN
    new_config['General']['naming_custom_anime'] = int(NAMING_CUSTOM_ANIME)
    new_config['General']['naming_anime_pattern'] = NAMING_ANIME_PATTERN
    new_config['General']['naming_multi_ep'] = int(NAMING_MULTI_EP)
    new_config['General']['naming_anime_multi_ep'] = int(NAMING_ANIME_MULTI_EP)
    new_config['General']['naming_anime'] = int(NAMING_ANIME)
    new_config['General']['indexerDefaultLang'] = INDEXER_DEFAULT_LANGUAGE
    new_config['General']['ep_default_deleted_status'] = int(EP_DEFAULT_DELETED_STATUS)
    new_config['General']['launch_browser'] = int(LAUNCH_BROWSER)
    new_config['General']['trash_remove_show'] = int(TRASH_REMOVE_SHOW)
    new_config['General']['trash_rotate_logs'] = int(TRASH_ROTATE_LOGS)
    new_config['General']['sort_article'] = int(SORT_ARTICLE)
    new_config['General']['proxy_setting'] = PROXY_SETTING
    new_config['General']['proxy_indexers'] = int(PROXY_INDEXERS)

    new_config['General']['use_listview'] = int(USE_LISTVIEW)
    new_config['General']['metadata_kodi'] = METADATA_KODI
    new_config['General']['metadata_kodi_12plus'] = METADATA_KODI_12PLUS
    new_config['General']['metadata_mediabrowser'] = METADATA_MEDIABROWSER
    new_config['General']['metadata_ps3'] = METADATA_PS3
    new_config['General']['metadata_wdtv'] = METADATA_WDTV
    new_config['General']['metadata_tivo'] = METADATA_TIVO
    new_config['General']['metadata_mede8er'] = METADATA_MEDE8ER

    new_config['General']['backlog_days'] = int(BACKLOG_DAYS)

    new_config['General']['cache_dir'] = ACTUAL_CACHE_DIR if ACTUAL_CACHE_DIR else 'cache'
    new_config['General']['root_dirs'] = ROOT_DIRS if ROOT_DIRS else ''
    new_config['General']['tv_download_dir'] = TV_DOWNLOAD_DIR
    new_config['General']['keep_processed_dir'] = int(KEEP_PROCESSED_DIR)
    new_config['General']['process_method'] = PROCESS_METHOD
    new_config['General']['del_rar_contents'] = int(DELRARCONTENTS)
    new_config['General']['move_associated_files'] = int(MOVE_ASSOCIATED_FILES)
    new_config['General']['sync_files'] = SYNC_FILES
    new_config['General']['postpone_if_sync_files'] = int(POSTPONE_IF_SYNC_FILES)
    new_config['General']['nfo_rename'] = int(NFO_RENAME)
    new_config['General']['process_automatically'] = int(PROCESS_AUTOMATICALLY)
    new_config['General']['no_delete'] = int(NO_DELETE)
    new_config['General']['unpack'] = int(UNPACK)
    new_config['General']['rename_episodes'] = int(RENAME_EPISODES)
    new_config['General']['airdate_episodes'] = int(AIRDATE_EPISODES)
    new_config['General']['file_timestamp_timezone'] = FILE_TIMESTAMP_TIMEZONE
    new_config['General']['create_missing_show_dirs'] = int(CREATE_MISSING_SHOW_DIRS)
    new_config['General']['add_shows_wo_dir'] = int(ADD_SHOWS_WO_DIR)

    new_config['General']['extra_scripts'] = '|'.join(EXTRA_SCRIPTS)
    new_config['General']['git_path'] = GIT_PATH
    new_config['General']['ignore_words'] = IGNORE_WORDS
    new_config['General']['require_words'] = REQUIRE_WORDS
    new_config['General']['ignored_subs_list'] = IGNORED_SUBS_LIST
    new_config['General']['calendar_unprotected'] = int(CALENDAR_UNPROTECTED)
    new_config['General']['no_restart'] = int(NO_RESTART)
    new_config['General']['developer'] = int(DEVELOPER)
    new_config['General']['display_all_seasons'] = int(DISPLAY_ALL_SEASONS)
    new_config['General']['news_last_read'] = NEWS_LAST_READ

    new_config['Blackhole'] = {}
    new_config['Blackhole']['nzb_dir'] = NZB_DIR
    new_config['Blackhole']['torrent_dir'] = TORRENT_DIR

    # dynamically save provider settings
    for curTorrentProvider in [curProvider for curProvider in providers.sortedProviderList() if
                               curProvider.providerType == GenericProvider.TORRENT]:
        new_config[curTorrentProvider.getID().upper()] = {}
        new_config[curTorrentProvider.getID().upper()][curTorrentProvider.getID()] = int(curTorrentProvider.enabled)
        if hasattr(curTorrentProvider, 'digest'):
            new_config[curTorrentProvider.getID().upper()][
                curTorrentProvider.getID() + '_digest'] = curTorrentProvider.digest
        if hasattr(curTorrentProvider, 'hash'):
            new_config[curTorrentProvider.getID().upper()][
                curTorrentProvider.getID() + '_hash'] = curTorrentProvider.hash
        if hasattr(curTorrentProvider, 'api_key'):
            new_config[curTorrentProvider.getID().upper()][
                curTorrentProvider.getID() + '_api_key'] = curTorrentProvider.api_key
        if hasattr(curTorrentProvider, 'username'):
            new_config[curTorrentProvider.getID().upper()][
                curTorrentProvider.getID() + '_username'] = curTorrentProvider.username
        if hasattr(curTorrentProvider, 'password'):
            new_config[curTorrentProvider.getID().upper()][curTorrentProvider.getID() + '_password'] = helpers.encrypt(
                curTorrentProvider.password, ENCRYPTION_VERSION)
        if hasattr(curTorrentProvider, 'passkey'):
            new_config[curTorrentProvider.getID().upper()][
                curTorrentProvider.getID() + '_passkey'] = curTorrentProvider.passkey
        if hasattr(curTorrentProvider, 'pin'):
            new_config[curTorrentProvider.getID().upper()][
                curTorrentProvider.getID() + '_pin'] = curTorrentProvider.pin
        if hasattr(curTorrentProvider, 'confirmed'):
            new_config[curTorrentProvider.getID().upper()][curTorrentProvider.getID() + '_confirmed'] = int(
                curTorrentProvider.confirmed)
        if hasattr(curTorrentProvider, 'ranked'):
            new_config[curTorrentProvider.getID().upper()][curTorrentProvider.getID() + '_ranked'] = int(
                curTorrentProvider.ranked)
        if hasattr(curTorrentProvider, 'engrelease'):
            new_config[curTorrentProvider.getID().upper()][curTorrentProvider.getID() + '_engrelease'] = int(
                curTorrentProvider.engrelease)
        if hasattr(curTorrentProvider, 'onlyspasearch'):
            new_config[curTorrentProvider.getID().upper()][curTorrentProvider.getID() + '_onlyspasearch'] = int(
                curTorrentProvider.onlyspasearch)
        if hasattr(curTorrentProvider, 'append_identifier'):
            new_config[curTorrentProvider.getID().upper()][
                curTorrentProvider.getID() + '_append_identifier'] = curTorrentProvider.append_identifier
        if hasattr(curTorrentProvider, 'sorting'):
            new_config[curTorrentProvider.getID().upper()][curTorrentProvider.getID() + '_sorting'] = curTorrentProvider.sorting
        if hasattr(curTorrentProvider, 'ratio'):
            new_config[curTorrentProvider.getID().upper()][
                curTorrentProvider.getID() + '_ratio'] = curTorrentProvider.ratio
        if hasattr(curTorrentProvider, 'minseed'):
            new_config[curTorrentProvider.getID().upper()][curTorrentProvider.getID() + '_minseed'] = int(
                curTorrentProvider.minseed)
        if hasattr(curTorrentProvider, 'minleech'):
            new_config[curTorrentProvider.getID().upper()][curTorrentProvider.getID() + '_minleech'] = int(
                curTorrentProvider.minleech)
        if hasattr(curTorrentProvider, 'options'):
            new_config[curTorrentProvider.getID().upper()][
                curTorrentProvider.getID() + '_options'] = curTorrentProvider.options
        if hasattr(curTorrentProvider, 'proxy'):
            new_config[curTorrentProvider.getID().upper()][curTorrentProvider.getID() + '_proxy'] = int(
                curTorrentProvider.proxy.enabled)
            if hasattr(curTorrentProvider.proxy, 'url'):
                new_config[curTorrentProvider.getID().upper()][
                    curTorrentProvider.getID() + '_proxy_url'] = curTorrentProvider.proxy.url
        if hasattr(curTorrentProvider, 'freeleech'):
            new_config[curTorrentProvider.getID().upper()][curTorrentProvider.getID() + '_freeleech'] = int(
                curTorrentProvider.freeleech)
        if hasattr(curTorrentProvider, 'search_mode'):
            new_config[curTorrentProvider.getID().upper()][
                curTorrentProvider.getID() + '_search_mode'] = curTorrentProvider.search_mode
        if hasattr(curTorrentProvider, 'search_fallback'):
            new_config[curTorrentProvider.getID().upper()][curTorrentProvider.getID() + '_search_fallback'] = int(
                curTorrentProvider.search_fallback)
        if hasattr(curTorrentProvider, 'enable_daily'):
            new_config[curTorrentProvider.getID().upper()][curTorrentProvider.getID() + '_enable_daily'] = int(
                curTorrentProvider.enable_daily)
        if hasattr(curTorrentProvider, 'enable_backlog'):
            new_config[curTorrentProvider.getID().upper()][curTorrentProvider.getID() + '_enable_backlog'] = int(
                curTorrentProvider.enable_backlog)
        if hasattr(curTorrentProvider, 'cat'):
            new_config[curTorrentProvider.getID().upper()][curTorrentProvider.getID() + '_cat'] = int(
                curTorrentProvider.cat)
        if hasattr(curTorrentProvider, 'subtitle'):
            new_config[curTorrentProvider.getID().upper()][curTorrentProvider.getID() + '_subtitle'] = int(
                curTorrentProvider.subtitle)

    for curNzbProvider in [curProvider for curProvider in providers.sortedProviderList() if
                           curProvider.providerType == GenericProvider.NZB]:
        new_config[curNzbProvider.getID().upper()] = {}
        new_config[curNzbProvider.getID().upper()][curNzbProvider.getID()] = int(curNzbProvider.enabled)

        if hasattr(curNzbProvider, 'api_key'):
            new_config[curNzbProvider.getID().upper()][
                curNzbProvider.getID() + '_api_key'] = curNzbProvider.api_key
        if hasattr(curNzbProvider, 'username'):
            new_config[curNzbProvider.getID().upper()][
                curNzbProvider.getID() + '_username'] = curNzbProvider.username
        if hasattr(curNzbProvider, 'search_mode'):
            new_config[curNzbProvider.getID().upper()][
                curNzbProvider.getID() + '_search_mode'] = curNzbProvider.search_mode
        if hasattr(curNzbProvider, 'search_fallback'):
            new_config[curNzbProvider.getID().upper()][curNzbProvider.getID() + '_search_fallback'] = int(
                curNzbProvider.search_fallback)
        if hasattr(curNzbProvider, 'enable_daily'):
            new_config[curNzbProvider.getID().upper()][curNzbProvider.getID() + '_enable_daily'] = int(
                curNzbProvider.enable_daily)
        if hasattr(curNzbProvider, 'enable_backlog'):
            new_config[curNzbProvider.getID().upper()][curNzbProvider.getID() + '_enable_backlog'] = int(
                curNzbProvider.enable_backlog)

    new_config['NZBs'] = {}
    new_config['NZBs']['nzbs'] = int(NZBS)
    new_config['NZBs']['nzbs_uid'] = NZBS_UID
    new_config['NZBs']['nzbs_hash'] = NZBS_HASH

    new_config['Newzbin'] = {}
    new_config['Newzbin']['newzbin'] = int(NEWZBIN)
    new_config['Newzbin']['newzbin_username'] = NEWZBIN_USERNAME
    new_config['Newzbin']['newzbin_password'] = helpers.encrypt(NEWZBIN_PASSWORD, ENCRYPTION_VERSION)

    new_config['SABnzbd'] = {}
    new_config['SABnzbd']['sab_username'] = SAB_USERNAME
    new_config['SABnzbd']['sab_password'] = helpers.encrypt(SAB_PASSWORD, ENCRYPTION_VERSION)
    new_config['SABnzbd']['sab_apikey'] = SAB_APIKEY
    new_config['SABnzbd']['sab_category'] = SAB_CATEGORY
    new_config['SABnzbd']['sab_category_anime'] = SAB_CATEGORY_ANIME
    new_config['SABnzbd']['sab_host'] = SAB_HOST
    new_config['SABnzbd']['sab_forced'] = int(SAB_FORCED)

    new_config['NZBget'] = {}

    new_config['NZBget']['nzbget_username'] = NZBGET_USERNAME
    new_config['NZBget']['nzbget_password'] = helpers.encrypt(NZBGET_PASSWORD, ENCRYPTION_VERSION)
    new_config['NZBget']['nzbget_category'] = NZBGET_CATEGORY
    new_config['NZBget']['nzbget_category_anime'] = NZBGET_CATEGORY_ANIME
    new_config['NZBget']['nzbget_host'] = NZBGET_HOST
    new_config['NZBget']['nzbget_use_https'] = int(NZBGET_USE_HTTPS)
    new_config['NZBget']['nzbget_priority'] = NZBGET_PRIORITY

    new_config['TORRENT'] = {}
    new_config['TORRENT']['torrent_username'] = TORRENT_USERNAME
    new_config['TORRENT']['torrent_password'] = helpers.encrypt(TORRENT_PASSWORD, ENCRYPTION_VERSION)
    new_config['TORRENT']['torrent_host'] = TORRENT_HOST
    new_config['TORRENT']['torrent_path'] = TORRENT_PATH
    new_config['TORRENT']['torrent_seed_time'] = int(TORRENT_SEED_TIME)
    new_config['TORRENT']['torrent_paused'] = int(TORRENT_PAUSED)
    new_config['TORRENT']['torrent_high_bandwidth'] = int(TORRENT_HIGH_BANDWIDTH)
    new_config['TORRENT']['torrent_label'] = TORRENT_LABEL
    new_config['TORRENT']['torrent_label_anime'] = TORRENT_LABEL_ANIME
    new_config['TORRENT']['torrent_verify_cert'] = int(TORRENT_VERIFY_CERT)
    new_config['TORRENT']['torrent_rpcurl'] = TORRENT_RPCURL
    new_config['TORRENT']['torrent_auth_type'] = TORRENT_AUTH_TYPE

    new_config['KODI'] = {}
    new_config['KODI']['use_kodi'] = int(USE_KODI)
    new_config['KODI']['kodi_always_on'] = int(KODI_ALWAYS_ON)
    new_config['KODI']['kodi_notify_onsnatch'] = int(KODI_NOTIFY_ONSNATCH)
    new_config['KODI']['kodi_notify_ondownload'] = int(KODI_NOTIFY_ONDOWNLOAD)
    new_config['KODI']['kodi_notify_onsubtitledownload'] = int(KODI_NOTIFY_ONSUBTITLEDOWNLOAD)
    new_config['KODI']['kodi_update_library'] = int(KODI_UPDATE_LIBRARY)
    new_config['KODI']['kodi_update_full'] = int(KODI_UPDATE_FULL)
    new_config['KODI']['kodi_update_onlyfirst'] = int(KODI_UPDATE_ONLYFIRST)
    new_config['KODI']['kodi_host'] = KODI_HOST
    new_config['KODI']['kodi_username'] = KODI_USERNAME
    new_config['KODI']['kodi_password'] = helpers.encrypt(KODI_PASSWORD, ENCRYPTION_VERSION)

    new_config['Plex'] = {}
    new_config['Plex']['use_plex'] = int(USE_PLEX)
    new_config['Plex']['plex_notify_onsnatch'] = int(PLEX_NOTIFY_ONSNATCH)
    new_config['Plex']['plex_notify_ondownload'] = int(PLEX_NOTIFY_ONDOWNLOAD)
    new_config['Plex']['plex_notify_onsubtitledownload'] = int(PLEX_NOTIFY_ONSUBTITLEDOWNLOAD)
    new_config['Plex']['plex_update_library'] = int(PLEX_UPDATE_LIBRARY)
    new_config['Plex']['plex_server_host'] = PLEX_SERVER_HOST
    new_config['Plex']['plex_server_token'] = PLEX_SERVER_TOKEN
    new_config['Plex']['plex_host'] = PLEX_HOST
    new_config['Plex']['plex_username'] = PLEX_USERNAME
    new_config['Plex']['plex_password'] = helpers.encrypt(PLEX_PASSWORD, ENCRYPTION_VERSION)

    new_config['Emby'] = {}
    new_config['Emby']['use_emby'] = int(USE_EMBY)
    new_config['Emby']['emby_host'] = EMBY_HOST
    new_config['Emby']['emby_apikey'] = EMBY_APIKEY

    new_config['Growl'] = {}
    new_config['Growl']['use_growl'] = int(USE_GROWL)
    new_config['Growl']['growl_notify_onsnatch'] = int(GROWL_NOTIFY_ONSNATCH)
    new_config['Growl']['growl_notify_ondownload'] = int(GROWL_NOTIFY_ONDOWNLOAD)
    new_config['Growl']['growl_notify_onsubtitledownload'] = int(GROWL_NOTIFY_ONSUBTITLEDOWNLOAD)
    new_config['Growl']['growl_host'] = GROWL_HOST
    new_config['Growl']['growl_password'] = helpers.encrypt(GROWL_PASSWORD, ENCRYPTION_VERSION)

    new_config['FreeMobile'] = {}
    new_config['FreeMobile']['use_freemobile'] = int(USE_FREEMOBILE)
    new_config['FreeMobile']['freemobile_notify_onsnatch'] = int(FREEMOBILE_NOTIFY_ONSNATCH)
    new_config['FreeMobile']['freemobile_notify_ondownload'] = int(FREEMOBILE_NOTIFY_ONDOWNLOAD)
    new_config['FreeMobile']['freemobile_notify_onsubtitledownload'] = int(FREEMOBILE_NOTIFY_ONSUBTITLEDOWNLOAD)
    new_config['FreeMobile']['freemobile_id'] = FREEMOBILE_ID
    new_config['FreeMobile']['freemobile_apikey'] = FREEMOBILE_APIKEY

    new_config['Prowl'] = {}
    new_config['Prowl']['use_prowl'] = int(USE_PROWL)
    new_config['Prowl']['prowl_notify_onsnatch'] = int(PROWL_NOTIFY_ONSNATCH)
    new_config['Prowl']['prowl_notify_ondownload'] = int(PROWL_NOTIFY_ONDOWNLOAD)
    new_config['Prowl']['prowl_notify_onsubtitledownload'] = int(PROWL_NOTIFY_ONSUBTITLEDOWNLOAD)
    new_config['Prowl']['prowl_api'] = PROWL_API
    new_config['Prowl']['prowl_priority'] = PROWL_PRIORITY

    new_config['Twitter'] = {}
    new_config['Twitter']['use_twitter'] = int(USE_TWITTER)
    new_config['Twitter']['twitter_notify_onsnatch'] = int(TWITTER_NOTIFY_ONSNATCH)
    new_config['Twitter']['twitter_notify_ondownload'] = int(TWITTER_NOTIFY_ONDOWNLOAD)
    new_config['Twitter']['twitter_notify_onsubtitledownload'] = int(TWITTER_NOTIFY_ONSUBTITLEDOWNLOAD)
    new_config['Twitter']['twitter_username'] = TWITTER_USERNAME
    new_config['Twitter']['twitter_password'] = helpers.encrypt(TWITTER_PASSWORD, ENCRYPTION_VERSION)
    new_config['Twitter']['twitter_prefix'] = TWITTER_PREFIX
    new_config['Twitter']['twitter_dmto'] = TWITTER_DMTO
    new_config['Twitter']['twitter_usedm'] = int(TWITTER_USEDM)

    new_config['Boxcar'] = {}
    new_config['Boxcar']['use_boxcar'] = int(USE_BOXCAR)
    new_config['Boxcar']['boxcar_notify_onsnatch'] = int(BOXCAR_NOTIFY_ONSNATCH)
    new_config['Boxcar']['boxcar_notify_ondownload'] = int(BOXCAR_NOTIFY_ONDOWNLOAD)
    new_config['Boxcar']['boxcar_notify_onsubtitledownload'] = int(BOXCAR_NOTIFY_ONSUBTITLEDOWNLOAD)
    new_config['Boxcar']['boxcar_username'] = BOXCAR_USERNAME

    new_config['Boxcar2'] = {}
    new_config['Boxcar2']['use_boxcar2'] = int(USE_BOXCAR2)
    new_config['Boxcar2']['boxcar2_notify_onsnatch'] = int(BOXCAR2_NOTIFY_ONSNATCH)
    new_config['Boxcar2']['boxcar2_notify_ondownload'] = int(BOXCAR2_NOTIFY_ONDOWNLOAD)
    new_config['Boxcar2']['boxcar2_notify_onsubtitledownload'] = int(BOXCAR2_NOTIFY_ONSUBTITLEDOWNLOAD)
    new_config['Boxcar2']['boxcar2_accesstoken'] = BOXCAR2_ACCESSTOKEN

    new_config['Pushover'] = {}
    new_config['Pushover']['use_pushover'] = int(USE_PUSHOVER)
    new_config['Pushover']['pushover_notify_onsnatch'] = int(PUSHOVER_NOTIFY_ONSNATCH)
    new_config['Pushover']['pushover_notify_ondownload'] = int(PUSHOVER_NOTIFY_ONDOWNLOAD)
    new_config['Pushover']['pushover_notify_onsubtitledownload'] = int(PUSHOVER_NOTIFY_ONSUBTITLEDOWNLOAD)
    new_config['Pushover']['pushover_userkey'] = PUSHOVER_USERKEY
    new_config['Pushover']['pushover_apikey'] = PUSHOVER_APIKEY
    new_config['Pushover']['pushover_device'] = PUSHOVER_DEVICE
    new_config['Pushover']['pushover_sound'] = PUSHOVER_SOUND

    new_config['Libnotify'] = {}
    new_config['Libnotify']['use_libnotify'] = int(USE_LIBNOTIFY)
    new_config['Libnotify']['libnotify_notify_onsnatch'] = int(LIBNOTIFY_NOTIFY_ONSNATCH)
    new_config['Libnotify']['libnotify_notify_ondownload'] = int(LIBNOTIFY_NOTIFY_ONDOWNLOAD)
    new_config['Libnotify']['libnotify_notify_onsubtitledownload'] = int(LIBNOTIFY_NOTIFY_ONSUBTITLEDOWNLOAD)

    new_config['NMJ'] = {}
    new_config['NMJ']['use_nmj'] = int(USE_NMJ)
    new_config['NMJ']['nmj_host'] = NMJ_HOST
    new_config['NMJ']['nmj_database'] = NMJ_DATABASE
    new_config['NMJ']['nmj_mount'] = NMJ_MOUNT

    new_config['NMJv2'] = {}
    new_config['NMJv2']['use_nmjv2'] = int(USE_NMJv2)
    new_config['NMJv2']['nmjv2_host'] = NMJv2_HOST
    new_config['NMJv2']['nmjv2_database'] = NMJv2_DATABASE
    new_config['NMJv2']['nmjv2_dbloc'] = NMJv2_DBLOC

    new_config['Synology'] = {}
    new_config['Synology']['use_synoindex'] = int(USE_SYNOINDEX)

    new_config['SynologyNotifier'] = {}
    new_config['SynologyNotifier']['use_synologynotifier'] = int(USE_SYNOLOGYNOTIFIER)
    new_config['SynologyNotifier']['synologynotifier_notify_onsnatch'] = int(SYNOLOGYNOTIFIER_NOTIFY_ONSNATCH)
    new_config['SynologyNotifier']['synologynotifier_notify_ondownload'] = int(SYNOLOGYNOTIFIER_NOTIFY_ONDOWNLOAD)
    new_config['SynologyNotifier']['synologynotifier_notify_onsubtitledownload'] = int(
        SYNOLOGYNOTIFIER_NOTIFY_ONSUBTITLEDOWNLOAD)

    new_config['Trakt'] = {}
    new_config['Trakt']['use_trakt'] = int(USE_TRAKT)
    new_config['Trakt']['trakt_username'] = TRAKT_USERNAME
    new_config['Trakt']['trakt_access_token'] = TRAKT_ACCESS_TOKEN
    new_config['Trakt']['trakt_refresh_token'] = TRAKT_REFRESH_TOKEN
    new_config['Trakt']['trakt_remove_watchlist'] = int(TRAKT_REMOVE_WATCHLIST)
    new_config['Trakt']['trakt_remove_serieslist'] = int(TRAKT_REMOVE_SERIESLIST)
    new_config['Trakt']['trakt_remove_show_from_sickrage'] = int(TRAKT_REMOVE_SHOW_FROM_SICKRAGE)
    new_config['Trakt']['trakt_sync_watchlist'] = int(TRAKT_SYNC_WATCHLIST)
    new_config['Trakt']['trakt_method_add'] = int(TRAKT_METHOD_ADD)
    new_config['Trakt']['trakt_start_paused'] = int(TRAKT_START_PAUSED)
    new_config['Trakt']['trakt_use_recommended'] = int(TRAKT_USE_RECOMMENDED)
    new_config['Trakt']['trakt_sync'] = int(TRAKT_SYNC)
    new_config['Trakt']['trakt_sync_remove'] = int(TRAKT_SYNC_REMOVE)
    new_config['Trakt']['trakt_default_indexer'] = int(TRAKT_DEFAULT_INDEXER)
    new_config['Trakt']['trakt_timeout'] = int(TRAKT_TIMEOUT)
    new_config['Trakt']['trakt_blacklist_name'] = TRAKT_BLACKLIST_NAME

    new_config['pyTivo'] = {}
    new_config['pyTivo']['use_pytivo'] = int(USE_PYTIVO)
    new_config['pyTivo']['pytivo_notify_onsnatch'] = int(PYTIVO_NOTIFY_ONSNATCH)
    new_config['pyTivo']['pytivo_notify_ondownload'] = int(PYTIVO_NOTIFY_ONDOWNLOAD)
    new_config['pyTivo']['pytivo_notify_onsubtitledownload'] = int(PYTIVO_NOTIFY_ONSUBTITLEDOWNLOAD)
    new_config['pyTivo']['pyTivo_update_library'] = int(PYTIVO_UPDATE_LIBRARY)
    new_config['pyTivo']['pytivo_host'] = PYTIVO_HOST
    new_config['pyTivo']['pytivo_share_name'] = PYTIVO_SHARE_NAME
    new_config['pyTivo']['pytivo_tivo_name'] = PYTIVO_TIVO_NAME

    new_config['NMA'] = {}
    new_config['NMA']['use_nma'] = int(USE_NMA)
    new_config['NMA']['nma_notify_onsnatch'] = int(NMA_NOTIFY_ONSNATCH)
    new_config['NMA']['nma_notify_ondownload'] = int(NMA_NOTIFY_ONDOWNLOAD)
    new_config['NMA']['nma_notify_onsubtitledownload'] = int(NMA_NOTIFY_ONSUBTITLEDOWNLOAD)
    new_config['NMA']['nma_api'] = NMA_API
    new_config['NMA']['nma_priority'] = NMA_PRIORITY

    new_config['Pushalot'] = {}
    new_config['Pushalot']['use_pushalot'] = int(USE_PUSHALOT)
    new_config['Pushalot']['pushalot_notify_onsnatch'] = int(PUSHALOT_NOTIFY_ONSNATCH)
    new_config['Pushalot']['pushalot_notify_ondownload'] = int(PUSHALOT_NOTIFY_ONDOWNLOAD)
    new_config['Pushalot']['pushalot_notify_onsubtitledownload'] = int(PUSHALOT_NOTIFY_ONSUBTITLEDOWNLOAD)
    new_config['Pushalot']['pushalot_authorizationtoken'] = PUSHALOT_AUTHORIZATIONTOKEN

    new_config['Pushbullet'] = {}
    new_config['Pushbullet']['use_pushbullet'] = int(USE_PUSHBULLET)
    new_config['Pushbullet']['pushbullet_notify_onsnatch'] = int(PUSHBULLET_NOTIFY_ONSNATCH)
    new_config['Pushbullet']['pushbullet_notify_ondownload'] = int(PUSHBULLET_NOTIFY_ONDOWNLOAD)
    new_config['Pushbullet']['pushbullet_notify_onsubtitledownload'] = int(PUSHBULLET_NOTIFY_ONSUBTITLEDOWNLOAD)
    new_config['Pushbullet']['pushbullet_api'] = PUSHBULLET_API
    new_config['Pushbullet']['pushbullet_device'] = PUSHBULLET_DEVICE

    new_config['Email'] = {}
    new_config['Email']['use_email'] = int(USE_EMAIL)
    new_config['Email']['email_notify_onsnatch'] = int(EMAIL_NOTIFY_ONSNATCH)
    new_config['Email']['email_notify_ondownload'] = int(EMAIL_NOTIFY_ONDOWNLOAD)
    new_config['Email']['email_notify_onsubtitledownload'] = int(EMAIL_NOTIFY_ONSUBTITLEDOWNLOAD)
    new_config['Email']['email_host'] = EMAIL_HOST
    new_config['Email']['email_port'] = int(EMAIL_PORT)
    new_config['Email']['email_tls'] = int(EMAIL_TLS)
    new_config['Email']['email_user'] = EMAIL_USER
    new_config['Email']['email_password'] = helpers.encrypt(EMAIL_PASSWORD, ENCRYPTION_VERSION)
    new_config['Email']['email_from'] = EMAIL_FROM
    new_config['Email']['email_list'] = EMAIL_LIST

    new_config['Newznab'] = {}
    new_config['Newznab']['newznab_data'] = NEWZNAB_DATA

    new_config['TorrentRss'] = {}
    new_config['TorrentRss']['torrentrss_data'] = '!!!'.join([x.configStr() for x in torrentRssProviderList])

    new_config['GUI'] = {}
    new_config['GUI']['gui_name'] = GUI_NAME
    new_config['GUI']['theme_name'] = THEME_NAME
    new_config['GUI']['home_layout'] = HOME_LAYOUT
    new_config['GUI']['history_layout'] = HISTORY_LAYOUT
    new_config['GUI']['history_limit'] = HISTORY_LIMIT
    new_config['GUI']['display_show_specials'] = int(DISPLAY_SHOW_SPECIALS)
    new_config['GUI']['coming_eps_layout'] = COMING_EPS_LAYOUT
    new_config['GUI']['coming_eps_display_paused'] = int(COMING_EPS_DISPLAY_PAUSED)
    new_config['GUI']['coming_eps_sort'] = COMING_EPS_SORT
    new_config['GUI']['coming_eps_missed_range'] = int(COMING_EPS_MISSED_RANGE)
    new_config['GUI']['fuzzy_dating'] = int(FUZZY_DATING)
    new_config['GUI']['trim_zero'] = int(TRIM_ZERO)
    new_config['GUI']['date_preset'] = DATE_PRESET
    new_config['GUI']['time_preset'] = TIME_PRESET_W_SECONDS
    new_config['GUI']['timezone_display'] = TIMEZONE_DISPLAY
    new_config['GUI']['poster_sortby'] = POSTER_SORTBY
    new_config['GUI']['poster_sortdir'] = POSTER_SORTDIR
    new_config['GUI']['filter_row'] = int(FILTER_ROW)

    new_config['Subtitles'] = {}
    new_config['Subtitles']['use_subtitles'] = int(USE_SUBTITLES)
    new_config['Subtitles']['subtitles_languages'] = ','.join(SUBTITLES_LANGUAGES)
    new_config['Subtitles']['SUBTITLES_SERVICES_LIST'] = ','.join(SUBTITLES_SERVICES_LIST)
    new_config['Subtitles']['SUBTITLES_SERVICES_ENABLED'] = '|'.join([str(x) for x in SUBTITLES_SERVICES_ENABLED])
    new_config['Subtitles']['subtitles_dir'] = SUBTITLES_DIR
    new_config['Subtitles']['subtitles_default'] = int(SUBTITLES_DEFAULT)
    new_config['Subtitles']['subtitles_history'] = int(SUBTITLES_HISTORY)
    new_config['Subtitles']['embedded_subtitles_all'] = int(EMBEDDED_SUBTITLES_ALL)
    new_config['Subtitles']['subtitles_hearing_impaired'] = int(SUBTITLES_HEARING_IMPAIRED)
    new_config['Subtitles']['subtitles_finder_frequency'] = int(SUBTITLES_FINDER_FREQUENCY)
    new_config['Subtitles']['subtitles_multi'] = int(SUBTITLES_MULTI)
    new_config['Subtitles']['subtitles_extra_scripts'] = '|'.join(SUBTITLES_EXTRA_SCRIPTS)

    new_config['Subtitles']['addic7ed_username'] = ADDIC7ED_USER
    new_config['Subtitles']['addic7ed_password'] = helpers.encrypt(ADDIC7ED_PASS, ENCRYPTION_VERSION)

    new_config['Subtitles']['legendastv_username'] = LEGENDASTV_USER
    new_config['Subtitles']['legendastv_password'] = helpers.encrypt(LEGENDASTV_PASS, ENCRYPTION_VERSION)

    new_config['Subtitles']['opensubtitles_username'] = OPENSUBTITLES_USER
    new_config['Subtitles']['opensubtitles_password'] = helpers.encrypt(OPENSUBTITLES_PASS, ENCRYPTION_VERSION)

    new_config['FailedDownloads'] = {}
    new_config['FailedDownloads']['use_failed_downloads'] = int(USE_FAILED_DOWNLOADS)
    new_config['FailedDownloads']['delete_failed'] = int(DELETE_FAILED)

    new_config['ANIDB'] = {}
    new_config['ANIDB']['use_anidb'] = int(USE_ANIDB)
    new_config['ANIDB']['anidb_username'] = ANIDB_USERNAME
    new_config['ANIDB']['anidb_password'] = helpers.encrypt(ANIDB_PASSWORD, ENCRYPTION_VERSION)
    new_config['ANIDB']['anidb_use_mylist'] = int(ANIDB_USE_MYLIST)

    new_config['ANIME'] = {}
    new_config['ANIME']['anime_split_home'] = int(ANIME_SPLIT_HOME)

    new_config.write()


def launchBrowser(protocol='http', startPort=None, web_root='/'):
    if not startPort:
        startPort = WEB_PORT

    browserURL = '%s://localhost:%d%s/home/' % (protocol, startPort, web_root)

    try:
        webbrowser.open(browserURL, 2, 1)
    except Exception:
        try:
            webbrowser.open(browserURL, 1, 1)
        except Exception:
            logger.log(u"Unable to launch a browser", logger.ERROR)


def getEpList(epIDs, showid=None):
    if epIDs == None or len(epIDs) == 0:
        return []

    query = "SELECT * FROM tv_episodes WHERE indexerid in (%s)" % (",".join(['?'] * len(epIDs)),)
    params = epIDs

    if showid != None:
        query += " AND showid = ?"
        params.append(showid)

    myDB = db.DBConnection()
    sqlResults = myDB.select(query, params)

    epList = []

    for curEp in sqlResults:
        curShowObj = helpers.findCertainShow(showList, int(curEp["showid"]))
        curEpObj = curShowObj.getEpisode(int(curEp["season"]), int(curEp["episode"]))
        epList.append(curEpObj)

    return epList<|MERGE_RESOLUTION|>--- conflicted
+++ resolved
@@ -36,14 +36,6 @@
 from sickbeard import metadata
 from sickbeard import providers
 from sickbeard.providers.generic import GenericProvider
-<<<<<<< HEAD
-
-=======
-from sickbeard.providers import btn, newznab, womble, thepiratebay, torrentleech, kat, iptorrents, torrentz, \
-    omgwtfnzbs, scc, hdtorrents, torrentday, hdbits, hounddawgs, nextgen, speedcd, nyaatorrents, animenzb, bluetigers, cpasbien, fnt, xthor, torrentbytes, \
-    frenchtorrentdb, freshontv, titansoftv, libertalia, morethantv, bitsoup, t411, tokyotoshokan, shazbat, rarbg, alpharatio, tntvillage, binsearch, torrentproject, extratorrent, \
-    scenetime, btdigg, strike, transmitthenet, tvchaosuk, bitcannon, pretome, gftracker, hdspace, newpct
->>>>>>> 31c1e454
 from sickbeard.config import CheckSection, check_setting_int, check_setting_str, check_setting_float, ConfigMigrator, \
     naming_ep_type
 from sickbeard import searchBacklog, showUpdater, versionChecker, properFinder, autoPostProcesser, \
@@ -1267,11 +1259,11 @@
             if hasattr(curTorrentProvider, 'engrelease'):
                 curTorrentProvider.engrelease = bool(check_setting_int(CFG, curTorrentProvider.getID().upper(),
                                                                       curTorrentProvider.getID() + '_engrelease', 0))
-            
+
             if hasattr(curTorrentProvider, 'onlyspasearch'):
                 curTorrentProvider.onlyspasearch = bool(check_setting_int(CFG, curTorrentProvider.getID().upper(),
                                                                       curTorrentProvider.getID() + '_onlyspasearch', 1))
-            
+
             if hasattr(curTorrentProvider, 'append_identifier'):
                 curTorrentProvider.append_identifier = check_setting_str(CFG, curTorrentProvider.getID().upper(),
                                                                 curTorrentProvider.getID() + '_append_identifier', '[' + curTorrentProvider.name + ']')
